--- conflicted
+++ resolved
@@ -73,10 +73,7 @@
 import org.apache.hadoop.hdfs.server.namenode.NameNode;
 import org.apache.hadoop.hdfs.server.namenode.NotReplicatedYetException;
 import org.apache.hadoop.hdfs.server.protocol.NamenodeProtocols;
-<<<<<<< HEAD
-=======
 import org.apache.hadoop.hdfs.web.WebHdfsFileSystem;
->>>>>>> fbf12270
 import org.apache.hadoop.hdfs.web.WebHdfsTestUtil;
 import org.apache.hadoop.io.EnumSetWritable;
 import org.apache.hadoop.io.IOUtils;
@@ -585,12 +582,6 @@
     short replicationFactor = 1;
     long blockSize = 128*1024*1024; // DFS block size
     int bufferSize = 4096;
-<<<<<<< HEAD
-    
-    conf.setInt(DFSConfigKeys.DFS_DATANODE_MAX_RECEIVER_THREADS_KEY, xcievers);
-    conf.setInt(DFSConfigKeys.DFS_CLIENT_MAX_BLOCK_ACQUIRE_FAILURES_KEY, 
-                retries);
-=======
     int originalXcievers = conf.getInt(
       DFSConfigKeys.DFS_DATANODE_MAX_RECEIVER_THREADS_KEY,
       DFSConfigKeys.DFS_DATANODE_MAX_RECEIVER_THREADS_DEFAULT);
@@ -598,7 +589,6 @@
       xcievers);
     conf.setInt(DFSConfigKeys.DFS_CLIENT_MAX_BLOCK_ACQUIRE_FAILURES_KEY,
       retries);
->>>>>>> fbf12270
     conf.setInt(DFSConfigKeys.DFS_CLIENT_RETRY_WINDOW_BASE, timeWin);
     // Disable keepalive
     conf.setInt(DFSConfigKeys.DFS_DATANODE_SOCKET_REUSE_KEEPALIVE_KEY, 0);
@@ -821,8 +811,6 @@
     }
   }
 
-<<<<<<< HEAD
-=======
   /**
    * Test that checksum failures are recovered from by the next read on the same
    * DFSInputStream. Corruption information is not persisted from read call to
@@ -870,7 +858,6 @@
     }
   }
 
->>>>>>> fbf12270
   /** Test client retry with namenode restarting. */
   @Test(timeout=300000)
   public void testNamenodeRestart() throws Exception {
@@ -900,13 +887,8 @@
     try {
       cluster.waitActive();
       final DistributedFileSystem dfs = cluster.getFileSystem();
-<<<<<<< HEAD
-      final FileSystem fs = isWebHDFS?
-          WebHdfsTestUtil.getWebHdfsFileSystem(conf): dfs;
-=======
       final FileSystem fs = isWebHDFS ? WebHdfsTestUtil.getWebHdfsFileSystem(
           conf, WebHdfsFileSystem.SCHEME) : dfs;
->>>>>>> fbf12270
       final URI uri = dfs.getUri();
       assertTrue(HdfsUtils.isHealthy(uri));
 
@@ -1110,11 +1092,7 @@
     final UserGroupInformation ugi = UserGroupInformation.createUserForTesting(
         username, new String[]{"supergroup"});
 
-<<<<<<< HEAD
-    return isWebHDFS? WebHdfsTestUtil.getWebHdfsFileSystemAs(ugi, conf)
-=======
     return isWebHDFS? WebHdfsTestUtil.getWebHdfsFileSystemAs(ugi, conf, WebHdfsFileSystem.SCHEME)
->>>>>>> fbf12270
         : DFSTestUtil.getFileSystemAs(ugi, conf);
   }
 
@@ -1149,54 +1127,4 @@
       assertEquals("MultipleLinearRandomRetry" + expected, r.toString());
     }
   }
-<<<<<<< HEAD
-
-  /**
-   * Test that checksum failures are recovered from by the next read on the same
-   * DFSInputStream. Corruption information is not persisted from read call to
-   * read call, so the client should expect consecutive calls to behave the same
-   * way. See HDFS-3067.
-   */
-  @Test
-  public void testRetryOnChecksumFailure() throws Exception {
-    HdfsConfiguration conf = new HdfsConfiguration();
-    MiniDFSCluster cluster =
-      new MiniDFSCluster.Builder(conf).numDataNodes(1).build();
-
-    try {
-      final short REPL_FACTOR = 1;
-      final long FILE_LENGTH = 512L;
-      cluster.waitActive();
-      FileSystem fs = cluster.getFileSystem();
-
-      Path path = new Path("/corrupted");
-
-      DFSTestUtil.createFile(fs, path, FILE_LENGTH, REPL_FACTOR, 12345L);
-      DFSTestUtil.waitReplication(fs, path, REPL_FACTOR);
-
-      ExtendedBlock block = DFSTestUtil.getFirstBlock(fs, path);
-      int blockFilesCorrupted = cluster.corruptBlockOnDataNodes(block);
-      assertEquals("All replicas not corrupted", REPL_FACTOR,
-          blockFilesCorrupted);
-
-      InetSocketAddress nnAddr =
-        new InetSocketAddress("localhost", cluster.getNameNodePort());
-      DFSClient client = new DFSClient(nnAddr, conf);
-      DFSInputStream dis = client.open(path.toString());
-      byte[] arr = new byte[(int)FILE_LENGTH];
-      for (int i = 0; i < 2; ++i) {
-        try {
-          dis.read(arr, 0, (int)FILE_LENGTH);
-          fail("Expected ChecksumException not thrown");
-        } catch (Exception ex) {
-          GenericTestUtils.assertExceptionContains(
-              "Checksum error", ex);
-        }
-      }
-    } finally {
-      cluster.shutdown();
-    }
-  }
-=======
->>>>>>> fbf12270
 }