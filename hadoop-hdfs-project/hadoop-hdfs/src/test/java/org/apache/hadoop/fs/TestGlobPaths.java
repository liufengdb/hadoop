--- conflicted
+++ resolved
@@ -34,11 +34,7 @@
 import org.junit.*;
 
 public class TestGlobPaths {
-<<<<<<< HEAD
-  
-=======
-
->>>>>>> fbf12270
+
   private static final UserGroupInformation unprivilegedUser =
       UserGroupInformation.createRemoteUser("myuser");
 
@@ -64,20 +60,12 @@
   static final private int NUM_OF_PATHS = 4;
   static private String USER_DIR;
   private Path[] path = new Path[NUM_OF_PATHS];
-<<<<<<< HEAD
-  
-=======
-
->>>>>>> fbf12270
+
   @BeforeClass
   public static void setUp() throws Exception {
     final Configuration conf = new HdfsConfiguration();
     dfsCluster = new MiniDFSCluster.Builder(conf).build();
     fs = FileSystem.get(conf);
-<<<<<<< HEAD
-    fc = FileContext.getFileContext(conf);
-=======
->>>>>>> fbf12270
     unprivilegedFs =
       unprivilegedUser.doAs(new PrivilegedExceptionAction<FileSystem>() {
         @Override
@@ -833,7 +821,6 @@
     } finally {
       cleanupDFS();
     }
-<<<<<<< HEAD
   }
   
   /**
@@ -1123,297 +1110,6 @@
   }
   
   /**
-=======
-  }
-  
-  /**
-   * Accept all paths.
-   */
-  private static class AcceptAllPathFilter implements PathFilter {
-    @Override
-    public boolean accept(Path path) {
-      return true;
-    }
-  }
-
-  private static final PathFilter trueFilter = new AcceptAllPathFilter();
-
-  /**
-   * Accept only paths ending in Z.
-   */
-  private static class AcceptPathsEndingInZ implements PathFilter {
-    @Override
-    public boolean accept(Path path) {
-      String stringPath = path.toUri().getPath();
-      return stringPath.endsWith("z");
-    }
-  }
-
-  /**
-   * Test globbing through symlinks.
-   */
-  private static class TestGlobWithSymlinks implements FSTestWrapperGlobTest {
-    public void run(FSTestWrapper wrap, FSTestWrapper unprivilegedWrap,
-        FileSystem fs, FileContext fc) throws Exception {
-      // Test that globbing through a symlink to a directory yields a path
-      // containing that symlink.
-      wrap.mkdir(new Path(USER_DIR + "/alpha"), FsPermission.getDirDefault(),
-          false);
-      wrap.createSymlink(new Path(USER_DIR + "/alpha"), new Path(USER_DIR
-          + "/alphaLink"), false);
-      wrap.mkdir(new Path(USER_DIR + "/alphaLink/beta"),
-          FsPermission.getDirDefault(), false);
-      // Test simple glob
-      FileStatus[] statuses = wrap.globStatus(new Path(USER_DIR + "/alpha/*"),
-          new AcceptAllPathFilter());
-      Assert.assertEquals(1, statuses.length);
-      Assert.assertEquals(USER_DIR + "/alpha/beta", statuses[0].getPath()
-          .toUri().getPath());
-      // Test glob through symlink
-      statuses = wrap.globStatus(new Path(USER_DIR + "/alphaLink/*"),
-          new AcceptAllPathFilter());
-      Assert.assertEquals(1, statuses.length);
-      Assert.assertEquals(USER_DIR + "/alphaLink/beta", statuses[0].getPath()
-          .toUri().getPath());
-      // If the terminal path component in a globbed path is a symlink,
-      // we don't dereference that link.
-      wrap.createSymlink(new Path("beta"), new Path(USER_DIR
-          + "/alphaLink/betaLink"), false);
-      statuses = wrap.globStatus(new Path(USER_DIR + "/alpha/betaLi*"),
-          new AcceptAllPathFilter());
-      Assert.assertEquals(1, statuses.length);
-      Assert.assertEquals(USER_DIR + "/alpha/betaLink", statuses[0].getPath()
-          .toUri().getPath());
-      // todo: test symlink-to-symlink-to-dir, etc.
-    }
-  }
-
-  @Ignore
-  @Test
-  public void testGlobWithSymlinksOnFS() throws Exception {
-    testOnFileSystem(new TestGlobWithSymlinks());
-  }
-
-  @Ignore
-  @Test
-  public void testGlobWithSymlinksOnFC() throws Exception {
-    testOnFileContext(new TestGlobWithSymlinks());
-  }
-
-  /**
-   * Test globbing symlinks to symlinks.
-   *
-   * Also test globbing dangling symlinks.  It should NOT throw any exceptions!
-   */
-  private static class TestGlobWithSymlinksToSymlinks implements
-      FSTestWrapperGlobTest {
-    public void run(FSTestWrapper wrap, FSTestWrapper unprivilegedWrap,
-        FileSystem fs, FileContext fc) throws Exception {
-      // Test that globbing through a symlink to a symlink to a directory
-      // fully resolves
-      wrap.mkdir(new Path(USER_DIR + "/alpha"), FsPermission.getDirDefault(),
-          false);
-      wrap.createSymlink(new Path(USER_DIR + "/alpha"), new Path(USER_DIR
-          + "/alphaLink"), false);
-      wrap.createSymlink(new Path(USER_DIR + "/alphaLink"), new Path(USER_DIR
-          + "/alphaLinkLink"), false);
-      wrap.mkdir(new Path(USER_DIR + "/alpha/beta"),
-          FsPermission.getDirDefault(), false);
-      // Test glob through symlink to a symlink to a directory
-      FileStatus statuses[] = wrap.globStatus(new Path(USER_DIR
-          + "/alphaLinkLink"), new AcceptAllPathFilter());
-      Assert.assertEquals(1, statuses.length);
-      Assert.assertEquals(USER_DIR + "/alphaLinkLink", statuses[0].getPath()
-          .toUri().getPath());
-      statuses = wrap.globStatus(new Path(USER_DIR + "/alphaLinkLink/*"),
-          new AcceptAllPathFilter());
-      Assert.assertEquals(1, statuses.length);
-      Assert.assertEquals(USER_DIR + "/alphaLinkLink/beta", statuses[0]
-          .getPath().toUri().getPath());
-      // Test glob of dangling symlink (theta does not actually exist)
-      wrap.createSymlink(new Path(USER_DIR + "theta"), new Path(USER_DIR
-          + "/alpha/kappa"), false);
-      statuses = wrap.globStatus(new Path(USER_DIR + "/alpha/kappa/kappa"),
-          new AcceptAllPathFilter());
-      Assert.assertNull(statuses);
-      // Test glob of symlinks
-      wrap.createFile(USER_DIR + "/alpha/beta/gamma");
-      wrap.createSymlink(new Path(USER_DIR + "gamma"), new Path(USER_DIR
-          + "/alpha/beta/gammaLink"), false);
-      wrap.createSymlink(new Path(USER_DIR + "gammaLink"), new Path(USER_DIR
-          + "/alpha/beta/gammaLinkLink"), false);
-      wrap.createSymlink(new Path(USER_DIR + "gammaLinkLink"), new Path(
-          USER_DIR + "/alpha/beta/gammaLinkLinkLink"), false);
-      statuses = wrap.globStatus(new Path(USER_DIR
-          + "/alpha/*/gammaLinkLinkLink"), new AcceptAllPathFilter());
-      Assert.assertEquals(1, statuses.length);
-      Assert.assertEquals(USER_DIR + "/alpha/beta/gammaLinkLinkLink",
-          statuses[0].getPath().toUri().getPath());
-      statuses = wrap.globStatus(new Path(USER_DIR + "/alpha/beta/*"),
-          new AcceptAllPathFilter());
-      Assert.assertEquals(USER_DIR + "/alpha/beta/gamma;" + USER_DIR
-          + "/alpha/beta/gammaLink;" + USER_DIR + "/alpha/beta/gammaLinkLink;"
-          + USER_DIR + "/alpha/beta/gammaLinkLinkLink",
-          TestPath.mergeStatuses(statuses));
-      // Let's create two symlinks that point to each other, and glob on them.
-      wrap.createSymlink(new Path(USER_DIR + "tweedledee"), new Path(USER_DIR
-          + "/tweedledum"), false);
-      wrap.createSymlink(new Path(USER_DIR + "tweedledum"), new Path(USER_DIR
-          + "/tweedledee"), false);
-      statuses = wrap.globStatus(
-          new Path(USER_DIR + "/tweedledee/unobtainium"),
-          new AcceptAllPathFilter());
-      Assert.assertNull(statuses);
-    }
-  }
-
-  @Ignore
-  @Test
-  public void testGlobWithSymlinksToSymlinksOnFS() throws Exception {
-    testOnFileSystem(new TestGlobWithSymlinksToSymlinks());
-  }
-
-  @Ignore
-  @Test
-  public void testGlobWithSymlinksToSymlinksOnFC() throws Exception {
-    testOnFileContext(new TestGlobWithSymlinksToSymlinks());
-  }
-
-  /**
-   * Test globbing symlinks with a custom PathFilter
-   */
-  private static class TestGlobSymlinksWithCustomPathFilter implements
-      FSTestWrapperGlobTest {
-    public void run(FSTestWrapper wrap, FSTestWrapper unprivilegedWrap,
-        FileSystem fs, FileContext fc) throws Exception {
-      // Test that globbing through a symlink to a symlink to a directory
-      // fully resolves
-      wrap.mkdir(new Path(USER_DIR + "/alpha"), FsPermission.getDirDefault(),
-          false);
-      wrap.createSymlink(new Path(USER_DIR + "/alpha"), new Path(USER_DIR
-          + "/alphaLinkz"), false);
-      wrap.mkdir(new Path(USER_DIR + "/alpha/beta"),
-          FsPermission.getDirDefault(), false);
-      wrap.mkdir(new Path(USER_DIR + "/alpha/betaz"),
-          FsPermission.getDirDefault(), false);
-      // Test glob through symlink to a symlink to a directory, with a
-      // PathFilter
-      FileStatus statuses[] = wrap.globStatus(
-          new Path(USER_DIR + "/alpha/beta"), new AcceptPathsEndingInZ());
-      Assert.assertNull(statuses);
-      statuses = wrap.globStatus(new Path(USER_DIR + "/alphaLinkz/betaz"),
-          new AcceptPathsEndingInZ());
-      Assert.assertEquals(1, statuses.length);
-      Assert.assertEquals(USER_DIR + "/alphaLinkz/betaz", statuses[0].getPath()
-          .toUri().getPath());
-      statuses = wrap.globStatus(new Path(USER_DIR + "/*/*"),
-          new AcceptPathsEndingInZ());
-      Assert.assertEquals(USER_DIR + "/alpha/betaz;" + USER_DIR
-          + "/alphaLinkz/betaz", TestPath.mergeStatuses(statuses));
-      statuses = wrap.globStatus(new Path(USER_DIR + "/*/*"),
-          new AcceptAllPathFilter());
-      Assert.assertEquals(USER_DIR + "/alpha/beta;" + USER_DIR
-          + "/alpha/betaz;" + USER_DIR + "/alphaLinkz/beta;" + USER_DIR
-          + "/alphaLinkz/betaz", TestPath.mergeStatuses(statuses));
-    }
-  }
-
-  @Ignore
-  @Test
-  public void testGlobSymlinksWithCustomPathFilterOnFS() throws Exception {
-    testOnFileSystem(new TestGlobSymlinksWithCustomPathFilter());
-  }
-
-  @Ignore
-  @Test
-  public void testGlobSymlinksWithCustomPathFilterOnFC() throws Exception {
-    testOnFileContext(new TestGlobSymlinksWithCustomPathFilter());
-  }
-
-  /**
-   * Test that globStatus fills in the scheme even when it is not provided.
-   */
-  private static class TestGlobFillsInScheme implements FSTestWrapperGlobTest {
-    public void run(FSTestWrapper wrap, FSTestWrapper unprivilegedWrap,
-        FileSystem fs, FileContext fc) throws Exception {
-      // Verify that the default scheme is hdfs, when we don't supply one.
-      wrap.mkdir(new Path(USER_DIR + "/alpha"), FsPermission.getDirDefault(),
-          false);
-      wrap.createSymlink(new Path(USER_DIR + "/alpha"), new Path(USER_DIR
-          + "/alphaLink"), false);
-      FileStatus statuses[] = wrap.globStatus(
-          new Path(USER_DIR + "/alphaLink"), new AcceptAllPathFilter());
-      Assert.assertEquals(1, statuses.length);
-      Path path = statuses[0].getPath();
-      Assert.assertEquals(USER_DIR + "/alpha", path.toUri().getPath());
-      Assert.assertEquals("hdfs", path.toUri().getScheme());
-      if (fc != null) {
-        // If we're using FileContext, then we can list a file:/// URI.
-        // Since everyone should have the root directory, we list that.
-        statuses = wrap.globStatus(new Path("file:///"),
-            new AcceptAllPathFilter());
-        Assert.assertEquals(1, statuses.length);
-        Path filePath = statuses[0].getPath();
-        Assert.assertEquals("file", filePath.toUri().getScheme());
-        Assert.assertEquals("/", filePath.toUri().getPath());
-      } else {
-        // The FileSystem we passed in should have scheme 'hdfs'
-        Assert.assertEquals("hdfs", fs.getScheme());
-      }
-    }
-  }
-
-  @Test
-  public void testGlobFillsInSchemeOnFS() throws Exception {
-    testOnFileSystem(new TestGlobFillsInScheme());
-  }
-
-  @Test
-  public void testGlobFillsInSchemeOnFC() throws Exception {
-    testOnFileContext(new TestGlobFillsInScheme());
-  }
-
-  /**
-   * Test that globStatus works with relative paths.
-   **/
-  private static class TestRelativePath implements FSTestWrapperGlobTest {
-    public void run(FSTestWrapper wrap, FSTestWrapper unprivilegedWrap,
-        FileSystem fs, FileContext fc) throws Exception {
-      String[] files = new String[] { "a", "abc", "abc.p", "bacd" };
-
-      Path[] path = new Path[files.length];
-      for(int i=0; i <  files.length; i++) {
-        path[i] = wrap.makeQualified(new Path(files[i]));
-        wrap.mkdir(path[i], FsPermission.getDirDefault(), true);
-      }
-
-      Path patternPath = new Path("a*");
-      Path[] globResults = FileUtil.stat2Paths(wrap.globStatus(patternPath,
-            new AcceptAllPathFilter()),
-          patternPath);
-
-      for(int i=0; i < globResults.length; i++) {
-        globResults[i] = wrap.makeQualified(globResults[i]);
-      }
-
-      assertEquals(globResults.length, 3);
-      assertEquals(USER_DIR + "/a;" + USER_DIR + "/abc;" + USER_DIR + "/abc.p",
-                    TestPath.mergeStatuses(globResults));
-    }
-  }
-
-  @Test
-  public void testRelativePathOnFS() throws Exception {
-    testOnFileSystem(new TestRelativePath());
-  }
-
-  @Test
-  public void testRelativePathOnFC() throws Exception {
-    testOnFileContext(new TestRelativePath());
-  }
-  
-  /**
->>>>>>> fbf12270
    * Test that trying to glob through a directory we don't have permission
    * to list fails with AccessControlException rather than succeeding or
    * throwing any other exception.
