--- conflicted
+++ resolved
@@ -24,10 +24,7 @@
 import org.apache.hadoop.hdfs.protocol.Block;
 import org.apache.hadoop.hdfs.protocol.DatanodeInfo;
 import org.apache.hadoop.hdfs.server.blockmanagement.DatanodeDescriptor.BlockTargetPair;
-<<<<<<< HEAD
-=======
 import org.apache.hadoop.hdfs.server.blockmanagement.DatanodeStorageInfo;
->>>>>>> fbf12270
 
 /****************************************************
  * A BlockCommand is an instruction to a datanode 
@@ -50,16 +47,10 @@
    */
   public static final long NO_ACK = Long.MAX_VALUE;
   
-<<<<<<< HEAD
-  String poolId;
-  Block blocks[];
-  DatanodeInfo targets[][];
-=======
   final String poolId;
   final Block[] blocks;
   final DatanodeInfo[][] targets;
   final String[][] targetStorageIDs;
->>>>>>> fbf12270
 
   /**
    * Create BlockCommand for transferring blocks to another datanode
@@ -89,12 +80,8 @@
    * @param blocks blocks related to the action
    */
   public BlockCommand(int action, String poolId, Block blocks[]) {
-<<<<<<< HEAD
-    this(action, poolId, blocks, EMPTY_TARGET);
-=======
     this(action, poolId, blocks, EMPTY_TARGET_DATANODES,
         EMPTY_TARGET_STORAGEIDS);
->>>>>>> fbf12270
   }
 
   /**
@@ -102,19 +89,12 @@
    * @param blocks blocks related to the action
    */
   public BlockCommand(int action, String poolId, Block[] blocks,
-<<<<<<< HEAD
-      DatanodeInfo[][] targets) {
-=======
       DatanodeInfo[][] targets, String[][] targetStorageIDs) {
->>>>>>> fbf12270
     super(action);
     this.poolId = poolId;
     this.blocks = blocks;
     this.targets = targets;
-<<<<<<< HEAD
-=======
     this.targetStorageIDs = targetStorageIDs;
->>>>>>> fbf12270
   }
   
   public String getBlockPoolId() {
@@ -128,11 +108,8 @@
   public DatanodeInfo[][] getTargets() {
     return targets;
   }
-<<<<<<< HEAD
-=======
 
   public String[][] getTargetStorageIDs() {
     return targetStorageIDs;
   }
->>>>>>> fbf12270
 }