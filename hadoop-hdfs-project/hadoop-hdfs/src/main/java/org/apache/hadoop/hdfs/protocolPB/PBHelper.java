/**
 * Licensed to the Apache Software Foundation (ASF) under one
 * or more contributor license agreements.  See the NOTICE file
 * distributed with this work for additional information
 * regarding copyright ownership.  The ASF licenses this file
 * to you under the Apache License, Version 2.0 (the
 * "License"); you may not use this file except in compliance
 * with the License.  You may obtain a copy of the License at
 *
 *     http://www.apache.org/licenses/LICENSE-2.0
 *
 * Unless required by applicable law or agreed to in writing, software
 * distributed under the License is distributed on an "AS IS" BASIS,
 * WITHOUT WARRANTIES OR CONDITIONS OF ANY KIND, either express or implied.
 * See the License for the specific language governing permissions and
 * limitations under the License.
 */
package org.apache.hadoop.hdfs.protocolPB;

import java.util.ArrayList;
import java.util.Arrays;
<<<<<<< HEAD
import java.util.Collection;
import java.util.EnumSet;
import java.util.HashMap;
=======
>>>>>>> dfd807af
import java.util.List;
import java.util.Map;
import java.util.Map.Entry;
import java.util.Set;

import com.google.protobuf.ByteString;

import org.apache.hadoop.fs.StorageType;
import org.apache.hadoop.ha.HAServiceProtocol.HAServiceState;
import org.apache.hadoop.ha.proto.HAServiceProtocolProtos;
import org.apache.hadoop.hdfs.DFSUtilClient;
import org.apache.hadoop.hdfs.protocol.Block;
import org.apache.hadoop.hdfs.protocol.DatanodeID;
import org.apache.hadoop.hdfs.protocol.DatanodeInfo;
import org.apache.hadoop.hdfs.protocol.ExtendedBlock;
<<<<<<< HEAD
import org.apache.hadoop.fs.FileEncryptionInfo;
import org.apache.hadoop.hdfs.protocol.ErasureCodingPolicy;
import org.apache.hadoop.hdfs.protocol.FsPermissionExtension;
import org.apache.hadoop.hdfs.protocol.HdfsConstants;
import org.apache.hadoop.hdfs.protocol.HdfsConstants.DatanodeReportType;
import org.apache.hadoop.hdfs.protocol.HdfsConstants.RollingUpgradeAction;
import org.apache.hadoop.hdfs.protocol.HdfsConstants.SafeModeAction;
import org.apache.hadoop.hdfs.protocol.HdfsFileStatus;
import org.apache.hadoop.hdfs.protocol.HdfsLocatedFileStatus;
import org.apache.hadoop.hdfs.protocol.LocatedBlock;
import org.apache.hadoop.hdfs.protocol.LocatedBlocks;
import org.apache.hadoop.hdfs.protocol.LocatedStripedBlock;
import org.apache.hadoop.hdfs.protocol.RollingUpgradeInfo;
import org.apache.hadoop.hdfs.protocol.RollingUpgradeStatus;
import org.apache.hadoop.hdfs.protocol.SnapshotDiffReport;
import org.apache.hadoop.hdfs.protocol.SnapshotDiffReport.DiffReportEntry;
import org.apache.hadoop.hdfs.protocol.SnapshotDiffReport.DiffType;
import org.apache.hadoop.hdfs.protocol.SnapshottableDirectoryStatus;
import org.apache.hadoop.hdfs.protocol.proto.AclProtos.AclEntryProto;
import org.apache.hadoop.hdfs.protocol.proto.AclProtos.AclEntryProto.AclEntryScopeProto;
import org.apache.hadoop.hdfs.protocol.proto.AclProtos.AclEntryProto.AclEntryTypeProto;
import org.apache.hadoop.hdfs.protocol.proto.AclProtos.AclEntryProto.FsActionProto;
import org.apache.hadoop.hdfs.protocol.proto.AclProtos.AclStatusProto;
import org.apache.hadoop.hdfs.protocol.proto.AclProtos.GetAclStatusResponseProto;
import org.apache.hadoop.hdfs.protocol.proto.*;
import org.apache.hadoop.hdfs.protocol.proto.ClientNamenodeProtocolProtos.CacheDirectiveEntryProto;
import org.apache.hadoop.hdfs.protocol.proto.ClientNamenodeProtocolProtos.CacheDirectiveInfoExpirationProto;
import org.apache.hadoop.hdfs.protocol.proto.ClientNamenodeProtocolProtos.CacheDirectiveInfoProto;
import org.apache.hadoop.hdfs.protocol.proto.ClientNamenodeProtocolProtos.CacheDirectiveStatsProto;
import org.apache.hadoop.hdfs.protocol.proto.ClientNamenodeProtocolProtos.CacheFlagProto;
import org.apache.hadoop.hdfs.protocol.proto.ClientNamenodeProtocolProtos.CachePoolEntryProto;
import org.apache.hadoop.hdfs.protocol.proto.ClientNamenodeProtocolProtos.CachePoolInfoProto;
import org.apache.hadoop.hdfs.protocol.proto.ClientNamenodeProtocolProtos.CachePoolStatsProto;
import org.apache.hadoop.hdfs.protocol.proto.ClientNamenodeProtocolProtos.CreateFlagProto;
import org.apache.hadoop.hdfs.protocol.proto.ClientNamenodeProtocolProtos.DatanodeReportTypeProto;
import org.apache.hadoop.hdfs.protocol.proto.ClientNamenodeProtocolProtos.DatanodeStorageReportProto;
import org.apache.hadoop.hdfs.protocol.proto.ClientNamenodeProtocolProtos.GetEditsFromTxidResponseProto;
import org.apache.hadoop.hdfs.protocol.proto.ClientNamenodeProtocolProtos.GetFsStatsResponseProto;
import org.apache.hadoop.hdfs.protocol.proto.ClientNamenodeProtocolProtos.RollingUpgradeActionProto;
import org.apache.hadoop.hdfs.protocol.proto.ClientNamenodeProtocolProtos.RollingUpgradeInfoProto;
import org.apache.hadoop.hdfs.protocol.proto.ClientNamenodeProtocolProtos.SafeModeActionProto;
import org.apache.hadoop.hdfs.protocol.proto.DataTransferProtos.ShortCircuitShmSlotProto;
=======
import org.apache.hadoop.hdfs.protocol.LocatedBlock;
>>>>>>> dfd807af
import org.apache.hadoop.hdfs.protocol.proto.DatanodeProtocolProtos.BalancerBandwidthCommandProto;
import org.apache.hadoop.hdfs.protocol.proto.DatanodeProtocolProtos.BlockCommandProto;
import org.apache.hadoop.hdfs.protocol.proto.DatanodeProtocolProtos.BlockECRecoveryCommandProto;
import org.apache.hadoop.hdfs.protocol.proto.DatanodeProtocolProtos.BlockIdCommandProto;
import org.apache.hadoop.hdfs.protocol.proto.DatanodeProtocolProtos.BlockRecoveryCommandProto;
import org.apache.hadoop.hdfs.protocol.proto.DatanodeProtocolProtos.DatanodeCommandProto;
import org.apache.hadoop.hdfs.protocol.proto.DatanodeProtocolProtos.DatanodeRegistrationProto;
import org.apache.hadoop.hdfs.protocol.proto.DatanodeProtocolProtos.FinalizeCommandProto;
import org.apache.hadoop.hdfs.protocol.proto.DatanodeProtocolProtos.KeyUpdateCommandProto;
import org.apache.hadoop.hdfs.protocol.proto.DatanodeProtocolProtos.NNHAStatusHeartbeatProto;
import org.apache.hadoop.hdfs.protocol.proto.DatanodeProtocolProtos.ReceivedDeletedBlockInfoProto;
import org.apache.hadoop.hdfs.protocol.proto.DatanodeProtocolProtos.RegisterCommandProto;
import org.apache.hadoop.hdfs.protocol.proto.DatanodeProtocolProtos.VolumeFailureSummaryProto;
import org.apache.hadoop.hdfs.protocol.proto.DatanodeProtocolProtos.BlockReportContextProto;
<<<<<<< HEAD
import org.apache.hadoop.hdfs.protocol.proto.ErasureCodingProtos.BlockECRecoveryInfoProto;
import org.apache.hadoop.hdfs.protocol.proto.HdfsProtos.ECSchemaOptionEntryProto;
import org.apache.hadoop.hdfs.protocol.proto.HdfsProtos.ECSchemaProto;
import org.apache.hadoop.hdfs.protocol.proto.HdfsProtos.ErasureCodingPolicyProto;
import org.apache.hadoop.hdfs.protocol.proto.HdfsProtos.BlockKeyProto;
import org.apache.hadoop.hdfs.protocol.proto.HdfsProtos.BlockProto;
import org.apache.hadoop.hdfs.protocol.proto.HdfsProtos.ExtendedBlockProto;
import org.apache.hadoop.hdfs.protocol.proto.HdfsProtos.BlockStoragePolicyProto;
=======
import org.apache.hadoop.hdfs.protocol.proto.HdfsProtos.BlockKeyProto;
import org.apache.hadoop.hdfs.protocol.proto.HdfsProtos.BlockProto;
>>>>>>> dfd807af
import org.apache.hadoop.hdfs.protocol.proto.HdfsProtos.BlockWithLocationsProto;
import org.apache.hadoop.hdfs.protocol.proto.HdfsProtos.BlocksWithLocationsProto;
import org.apache.hadoop.hdfs.protocol.proto.HdfsProtos.CheckpointCommandProto;
import org.apache.hadoop.hdfs.protocol.proto.HdfsProtos.CheckpointSignatureProto;
import org.apache.hadoop.hdfs.protocol.proto.HdfsProtos.DatanodeInfosProto;
import org.apache.hadoop.hdfs.protocol.proto.HdfsProtos.ExportedBlockKeysProto;
import org.apache.hadoop.hdfs.protocol.proto.HdfsProtos.LocatedBlockProto;
import org.apache.hadoop.hdfs.protocol.proto.HdfsProtos.NamenodeCommandProto;
import org.apache.hadoop.hdfs.protocol.proto.HdfsProtos.NamenodeRegistrationProto;
import org.apache.hadoop.hdfs.protocol.proto.HdfsProtos.NamenodeRegistrationProto.NamenodeRoleProto;
import org.apache.hadoop.hdfs.protocol.proto.HdfsProtos.NamespaceInfoProto;
import org.apache.hadoop.hdfs.protocol.proto.HdfsProtos.RecoveringBlockProto;
import org.apache.hadoop.hdfs.protocol.proto.HdfsProtos.RemoteEditLogManifestProto;
import org.apache.hadoop.hdfs.protocol.proto.HdfsProtos.RemoteEditLogProto;
import org.apache.hadoop.hdfs.protocol.proto.HdfsProtos.ReplicaStateProto;
import org.apache.hadoop.hdfs.protocol.proto.HdfsProtos.StorageInfoProto;
import org.apache.hadoop.hdfs.protocol.proto.HdfsProtos.StorageTypeProto;
import org.apache.hadoop.hdfs.protocol.proto.HdfsProtos.StorageTypesProto;
import org.apache.hadoop.hdfs.protocol.proto.HdfsProtos.StorageUuidsProto;
import org.apache.hadoop.hdfs.protocol.proto.JournalProtocolProtos.JournalInfoProto;
import org.apache.hadoop.hdfs.security.token.block.BlockKey;
import org.apache.hadoop.hdfs.security.token.block.ExportedBlockKeys;
import org.apache.hadoop.hdfs.server.common.HdfsServerConstants.NamenodeRole;
import org.apache.hadoop.hdfs.server.common.HdfsServerConstants.NodeType;
import org.apache.hadoop.hdfs.server.common.HdfsServerConstants.ReplicaState;
import org.apache.hadoop.hdfs.server.common.StorageInfo;
import org.apache.hadoop.hdfs.server.namenode.CheckpointSignature;
import org.apache.hadoop.hdfs.server.protocol.BalancerBandwidthCommand;
import org.apache.hadoop.hdfs.server.protocol.BlockCommand;
import org.apache.hadoop.hdfs.server.protocol.BlockECRecoveryCommand;
import org.apache.hadoop.hdfs.server.protocol.BlockIdCommand;
import org.apache.hadoop.hdfs.server.protocol.BlockRecoveryCommand;
import org.apache.hadoop.hdfs.server.protocol.BlockECRecoveryCommand.BlockECRecoveryInfo;
import org.apache.hadoop.hdfs.server.protocol.BlockRecoveryCommand.RecoveringBlock;
import org.apache.hadoop.hdfs.server.protocol.BlockReportContext;
import org.apache.hadoop.hdfs.server.protocol.BlocksWithLocations;
import org.apache.hadoop.hdfs.server.protocol.BlocksWithLocations.BlockWithLocations;
import org.apache.hadoop.hdfs.server.protocol.BlocksWithLocations.StripedBlockWithLocations;
import org.apache.hadoop.hdfs.server.protocol.CheckpointCommand;
import org.apache.hadoop.hdfs.server.protocol.DatanodeCommand;
import org.apache.hadoop.hdfs.server.protocol.DatanodeProtocol;
import org.apache.hadoop.hdfs.server.protocol.DatanodeRegistration;
import org.apache.hadoop.hdfs.server.protocol.FinalizeCommand;
import org.apache.hadoop.hdfs.server.protocol.JournalInfo;
import org.apache.hadoop.hdfs.server.protocol.KeyUpdateCommand;
import org.apache.hadoop.hdfs.server.protocol.NNHAStatusHeartbeat;
import org.apache.hadoop.hdfs.server.protocol.NamenodeCommand;
import org.apache.hadoop.hdfs.server.protocol.NamenodeRegistration;
import org.apache.hadoop.hdfs.server.protocol.NamespaceInfo;
import org.apache.hadoop.hdfs.server.protocol.ReceivedDeletedBlockInfo;
import org.apache.hadoop.hdfs.server.protocol.ReceivedDeletedBlockInfo.BlockStatus;
import org.apache.hadoop.hdfs.server.protocol.RegisterCommand;
import org.apache.hadoop.hdfs.server.protocol.RemoteEditLog;
import org.apache.hadoop.hdfs.server.protocol.RemoteEditLogManifest;
import org.apache.hadoop.hdfs.server.protocol.VolumeFailureSummary;
<<<<<<< HEAD
import org.apache.hadoop.hdfs.shortcircuit.ShortCircuitShm.SlotId;
import org.apache.hadoop.io.EnumSetWritable;
import org.apache.hadoop.io.Text;
import org.apache.hadoop.io.erasurecode.ECSchema;
import org.apache.hadoop.security.proto.SecurityProtos.TokenProto;
import org.apache.hadoop.security.token.Token;

import com.google.common.base.Preconditions;
import com.google.common.collect.Lists;
import com.google.common.primitives.Shorts;
import com.google.protobuf.ByteString;
=======
>>>>>>> dfd807af

/**
 * Utilities for converting protobuf classes to and from implementation classes
 * and other helper utilities to help in dealing with protobuf.
 * 
 * Note that when converting from an internal type to protobuf type, the
 * converter never return null for protobuf type. The check for internal type
 * being null must be done before calling the convert() method.
 *
 * For those helper methods that convert HDFS client-side data structures from
 * and to protobuf, see {@link PBHelperClient}.
 */
public class PBHelper {
  private static final RegisterCommandProto REG_CMD_PROTO = 
      RegisterCommandProto.newBuilder().build();
  private static final RegisterCommand REG_CMD = new RegisterCommand();

  private PBHelper() {
    /** Hidden constructor */
  }

  public static NamenodeRole convert(NamenodeRoleProto role) {
    switch (role) {
    case NAMENODE:
      return NamenodeRole.NAMENODE;
    case BACKUP:
      return NamenodeRole.BACKUP;
    case CHECKPOINT:
      return NamenodeRole.CHECKPOINT;
    }
    return null;
  }

  public static NamenodeRoleProto convert(NamenodeRole role) {
    switch (role) {
    case NAMENODE:
      return NamenodeRoleProto.NAMENODE;
    case BACKUP:
      return NamenodeRoleProto.BACKUP;
    case CHECKPOINT:
      return NamenodeRoleProto.CHECKPOINT;
    }
    return null;
  }

  public static StorageInfoProto convert(StorageInfo info) {
    return StorageInfoProto.newBuilder().setClusterID(info.getClusterID())
        .setCTime(info.getCTime()).setLayoutVersion(info.getLayoutVersion())
        .setNamespceID(info.getNamespaceID()).build();
  }

  public static StorageInfo convert(StorageInfoProto info, NodeType type) {
    return new StorageInfo(info.getLayoutVersion(), info.getNamespceID(),
        info.getClusterID(), info.getCTime(), type);
  }

  public static NamenodeRegistrationProto convert(NamenodeRegistration reg) {
    return NamenodeRegistrationProto.newBuilder()
        .setHttpAddress(reg.getHttpAddress()).setRole(convert(reg.getRole()))
        .setRpcAddress(reg.getAddress())
        .setStorageInfo(convert((StorageInfo) reg)).build();
  }

  public static NamenodeRegistration convert(NamenodeRegistrationProto reg) {
    StorageInfo si = convert(reg.getStorageInfo(), NodeType.NAME_NODE);
    return new NamenodeRegistration(reg.getRpcAddress(), reg.getHttpAddress(),
        si, convert(reg.getRole()));
  }

  public static BlockWithLocationsProto convert(BlockWithLocations blk) {
<<<<<<< HEAD
    BlockWithLocationsProto.Builder builder = BlockWithLocationsProto
        .newBuilder().setBlock(convert(blk.getBlock()))
=======
    return BlockWithLocationsProto.newBuilder()
        .setBlock(PBHelperClient.convert(blk.getBlock()))
>>>>>>> dfd807af
        .addAllDatanodeUuids(Arrays.asList(blk.getDatanodeUuids()))
        .addAllStorageUuids(Arrays.asList(blk.getStorageIDs()))
        .addAllStorageTypes(PBHelperClient.convertStorageTypes(blk.getStorageTypes()));
    if (blk instanceof StripedBlockWithLocations) {
      StripedBlockWithLocations sblk = (StripedBlockWithLocations) blk;
      builder.setIndices(getByteString(sblk.getIndices()));
      builder.setDataBlockNum(sblk.getDataBlockNum());
    }
    return builder.build();
  }

  public static BlockWithLocations convert(BlockWithLocationsProto b) {
    final List<String> datanodeUuids = b.getDatanodeUuidsList();
    final List<String> storageUuids = b.getStorageUuidsList();
    final List<StorageTypeProto> storageTypes = b.getStorageTypesList();
<<<<<<< HEAD
    BlockWithLocations blk = new BlockWithLocations(convert(b.getBlock()),
        datanodeUuids.toArray(new String[datanodeUuids.size()]),
        storageUuids.toArray(new String[storageUuids.size()]),
        convertStorageTypes(storageTypes, storageUuids.size()));
    if (b.hasIndices()) {
      blk = new StripedBlockWithLocations(blk, b.getIndices().toByteArray(),
          (short) b.getDataBlockNum());
    }
    return blk;
=======
    return new BlockWithLocations(PBHelperClient.convert(b.getBlock()),
        datanodeUuids.toArray(new String[datanodeUuids.size()]),
        storageUuids.toArray(new String[storageUuids.size()]),
        PBHelperClient.convertStorageTypes(storageTypes, storageUuids.size()));
>>>>>>> dfd807af
  }

  public static BlocksWithLocationsProto convert(BlocksWithLocations blks) {
    BlocksWithLocationsProto.Builder builder = BlocksWithLocationsProto
        .newBuilder();
    for (BlockWithLocations b : blks.getBlocks()) {
      builder.addBlocks(convert(b));
    }
    return builder.build();
  }

  public static BlocksWithLocations convert(BlocksWithLocationsProto blocks) {
    List<BlockWithLocationsProto> b = blocks.getBlocksList();
    BlockWithLocations[] ret = new BlockWithLocations[b.size()];
    int i = 0;
    for (BlockWithLocationsProto entry : b) {
      ret[i++] = convert(entry);
    }
    return new BlocksWithLocations(ret);
  }

  public static BlockKeyProto convert(BlockKey key) {
    byte[] encodedKey = key.getEncodedKey();
    ByteString keyBytes = ByteString.copyFrom(encodedKey == null ?
        DFSUtilClient.EMPTY_BYTES : encodedKey);
    return BlockKeyProto.newBuilder().setKeyId(key.getKeyId())
        .setKeyBytes(keyBytes).setExpiryDate(key.getExpiryDate()).build();
  }

  public static BlockKey convert(BlockKeyProto k) {
    return new BlockKey(k.getKeyId(), k.getExpiryDate(), k.getKeyBytes()
        .toByteArray());
  }

  public static ExportedBlockKeysProto convert(ExportedBlockKeys keys) {
    ExportedBlockKeysProto.Builder builder = ExportedBlockKeysProto
        .newBuilder();
    builder.setIsBlockTokenEnabled(keys.isBlockTokenEnabled())
        .setKeyUpdateInterval(keys.getKeyUpdateInterval())
        .setTokenLifeTime(keys.getTokenLifetime())
        .setCurrentKey(convert(keys.getCurrentKey()));
    for (BlockKey k : keys.getAllKeys()) {
      builder.addAllKeys(convert(k));
    }
    return builder.build();
  }

  public static ExportedBlockKeys convert(ExportedBlockKeysProto keys) {
    return new ExportedBlockKeys(keys.getIsBlockTokenEnabled(),
        keys.getKeyUpdateInterval(), keys.getTokenLifeTime(),
        convert(keys.getCurrentKey()), convertBlockKeys(keys.getAllKeysList()));
  }

  public static CheckpointSignatureProto convert(CheckpointSignature s) {
    return CheckpointSignatureProto.newBuilder()
        .setBlockPoolId(s.getBlockpoolID())
        .setCurSegmentTxId(s.getCurSegmentTxId())
        .setMostRecentCheckpointTxId(s.getMostRecentCheckpointTxId())
        .setStorageInfo(PBHelper.convert((StorageInfo) s)).build();
  }

  public static CheckpointSignature convert(CheckpointSignatureProto s) {
    StorageInfo si = PBHelper.convert(s.getStorageInfo(), NodeType.NAME_NODE);
    return new CheckpointSignature(si, s.getBlockPoolId(),
        s.getMostRecentCheckpointTxId(), s.getCurSegmentTxId());
  }

  public static RemoteEditLogProto convert(RemoteEditLog log) {
    return RemoteEditLogProto.newBuilder()
        .setStartTxId(log.getStartTxId())
        .setEndTxId(log.getEndTxId())
        .setIsInProgress(log.isInProgress()).build();
  }

  public static RemoteEditLog convert(RemoteEditLogProto l) {
    return new RemoteEditLog(l.getStartTxId(), l.getEndTxId(),
        l.getIsInProgress());
  }

  public static RemoteEditLogManifestProto convert(
      RemoteEditLogManifest manifest) {
    RemoteEditLogManifestProto.Builder builder = RemoteEditLogManifestProto
        .newBuilder();
    for (RemoteEditLog log : manifest.getLogs()) {
      builder.addLogs(convert(log));
    }
    return builder.build();
  }

  public static RemoteEditLogManifest convert(
      RemoteEditLogManifestProto manifest) {
    List<RemoteEditLog> logs = new ArrayList<RemoteEditLog>(manifest
        .getLogsList().size());
    for (RemoteEditLogProto l : manifest.getLogsList()) {
      logs.add(convert(l));
    }
    return new RemoteEditLogManifest(logs);
  }

  public static CheckpointCommandProto convert(CheckpointCommand cmd) {
    return CheckpointCommandProto.newBuilder()
        .setSignature(convert(cmd.getSignature()))
        .setNeedToReturnImage(cmd.needToReturnImage()).build();
  }

  public static NamenodeCommandProto convert(NamenodeCommand cmd) {
    if (cmd instanceof CheckpointCommand) {
      return NamenodeCommandProto.newBuilder().setAction(cmd.getAction())
          .setType(NamenodeCommandProto.Type.CheckPointCommand)
          .setCheckpointCmd(convert((CheckpointCommand) cmd)).build();
    }
    return NamenodeCommandProto.newBuilder()
        .setType(NamenodeCommandProto.Type.NamenodeCommand)
        .setAction(cmd.getAction()).build();
  }

  public static BlockKey[] convertBlockKeys(List<BlockKeyProto> list) {
    BlockKey[] ret = new BlockKey[list.size()];
    int i = 0;
    for (BlockKeyProto k : list) {
      ret[i++] = convert(k);
    }
    return ret;
  }

  public static NamespaceInfo convert(NamespaceInfoProto info) {
    StorageInfoProto storage = info.getStorageInfo();
    return new NamespaceInfo(storage.getNamespceID(), storage.getClusterID(),
        info.getBlockPoolID(), storage.getCTime(), info.getBuildVersion(),
        info.getSoftwareVersion(), info.getCapabilities());
  }

  public static NamenodeCommand convert(NamenodeCommandProto cmd) {
    if (cmd == null) return null;
    switch (cmd.getType()) {
    case CheckPointCommand:
      CheckpointCommandProto chkPt = cmd.getCheckpointCmd();
      return new CheckpointCommand(PBHelper.convert(chkPt.getSignature()),
          chkPt.getNeedToReturnImage());
    default:
      return new NamenodeCommand(cmd.getAction());
    }
  }

  public static RecoveringBlockProto convert(RecoveringBlock b) {
    if (b == null) {
      return null;
    }
<<<<<<< HEAD
    LocatedBlockProto lb = PBHelper.convertLocatedBlock(b);
=======
    LocatedBlockProto lb = PBHelperClient.convert((LocatedBlock) b);
>>>>>>> dfd807af
    RecoveringBlockProto.Builder builder = RecoveringBlockProto.newBuilder();
    builder.setBlock(lb).setNewGenStamp(b.getNewGenerationStamp());
    if(b.getNewBlock() != null)
      builder.setTruncateBlock(PBHelperClient.convert(b.getNewBlock()));
    return builder.build();
  }

  public static RecoveringBlock convert(RecoveringBlockProto b) {
    ExtendedBlock block = PBHelperClient.convert(b.getBlock().getB());
    DatanodeInfo[] locs = PBHelperClient.convert(b.getBlock().getLocsList());
    return (b.hasTruncateBlock()) ?
        new RecoveringBlock(block, locs, PBHelperClient.convert(b.getTruncateBlock())) :
        new RecoveringBlock(block, locs, b.getNewGenStamp());
  }
  
<<<<<<< HEAD
  static public DatanodeInfo convert(DatanodeInfoProto di) {
    if (di == null) return null;
    return new DatanodeInfo(
        PBHelper.convert(di.getId()),
        di.hasLocation() ? di.getLocation() : null , 
        di.getCapacity(),  di.getDfsUsed(),  di.getRemaining(),
        di.getBlockPoolUsed(), di.getCacheCapacity(), di.getCacheUsed(),
        di.getLastUpdate(), di.getLastUpdateMonotonic(),
        di.getXceiverCount(), PBHelper.convert(di.getAdminState()));
  }
  
  static public DatanodeInfo[] convert(DatanodeInfoProto di[]) {
    if (di == null) return null;
    DatanodeInfo[] result = new DatanodeInfo[di.length];
    for (int i = 0; i < di.length; i++) {
      result[i] = convert(di[i]);
    }    
    return result;
  }

  public static DatanodeInfo[] convert(List<DatanodeInfoProto> list) {
    DatanodeInfo[] info = new DatanodeInfo[list.size()];
    for (int i = 0; i < info.length; i++) {
      info[i] = convert(list.get(i));
    }
    return info;
  }

  public static DatanodeStorageReportProto convertDatanodeStorageReport(
      DatanodeStorageReport report) {
    return DatanodeStorageReportProto.newBuilder()
        .setDatanodeInfo(PBHelperClient.convert(report.getDatanodeInfo()))
        .addAllStorageReports(convertStorageReports(report.getStorageReports()))
        .build();
  }

  public static List<DatanodeStorageReportProto> convertDatanodeStorageReports(
      DatanodeStorageReport[] reports) {
    final List<DatanodeStorageReportProto> protos
        = new ArrayList<DatanodeStorageReportProto>(reports.length);
    for(int i = 0; i < reports.length; i++) {
      protos.add(convertDatanodeStorageReport(reports[i]));
    }
    return protos;
  }

  public static DatanodeStorageReport convertDatanodeStorageReport(
      DatanodeStorageReportProto proto) {
    return new DatanodeStorageReport(
        convert(proto.getDatanodeInfo()),
        convertStorageReports(proto.getStorageReportsList()));
  }

  public static DatanodeStorageReport[] convertDatanodeStorageReports(
      List<DatanodeStorageReportProto> protos) {
    final DatanodeStorageReport[] reports
        = new DatanodeStorageReport[protos.size()];
    for(int i = 0; i < reports.length; i++) {
      reports[i] = convertDatanodeStorageReport(protos.get(i));
    }
    return reports;
  }

  public static AdminStates convert(AdminState adminState) {
    switch(adminState) {
    case DECOMMISSION_INPROGRESS:
      return AdminStates.DECOMMISSION_INPROGRESS;
    case DECOMMISSIONED:
      return AdminStates.DECOMMISSIONED;
    case NORMAL:
    default:
      return AdminStates.NORMAL;
    }
  }
  
  public static LocatedBlockProto convertLocatedBlock(LocatedBlock b) {
    if (b == null) return null;
    Builder builder = LocatedBlockProto.newBuilder();
    DatanodeInfo[] locs = b.getLocations();
    List<DatanodeInfo> cachedLocs =
        Lists.newLinkedList(Arrays.asList(b.getCachedLocations()));
    for (int i = 0; i < locs.length; i++) {
      DatanodeInfo loc = locs[i];
      builder.addLocs(i, PBHelperClient.convert(loc));
      boolean locIsCached = cachedLocs.contains(loc);
      builder.addIsCached(locIsCached);
      if (locIsCached) {
        cachedLocs.remove(loc);
      }
    }
    Preconditions.checkArgument(cachedLocs.size() == 0,
        "Found additional cached replica locations that are not in the set of"
        + " storage-backed locations!");

    StorageType[] storageTypes = b.getStorageTypes();
    if (storageTypes != null) {
      for (StorageType storageType : storageTypes) {
        builder.addStorageTypes(PBHelperClient.convertStorageType(storageType));
      }
    }
    final String[] storageIDs = b.getStorageIDs();
    if (storageIDs != null) {
      builder.addAllStorageIDs(Arrays.asList(storageIDs));
    }
    if (b instanceof LocatedStripedBlock) {
      LocatedStripedBlock sb = (LocatedStripedBlock) b;
      int[] indices = sb.getBlockIndices();
      Token<BlockTokenIdentifier>[] blockTokens = sb.getBlockTokens();
      for (int i = 0; i < indices.length; i++) {
        builder.addBlockIndex(indices[i]);
        builder.addBlockTokens(PBHelperClient.convert(blockTokens[i]));
      }
    }

    return builder.setB(PBHelperClient.convert(b.getBlock()))
        .setBlockToken(PBHelperClient.convert(b.getBlockToken()))
        .setCorrupt(b.isCorrupt()).setOffset(b.getStartOffset()).build();
  }
  
  public static LocatedBlock convertLocatedBlockProto(LocatedBlockProto proto) {
    if (proto == null) return null;
    List<DatanodeInfoProto> locs = proto.getLocsList();
    DatanodeInfo[] targets = new DatanodeInfo[locs.size()];
    for (int i = 0; i < locs.size(); i++) {
      targets[i] = PBHelper.convert(locs.get(i));
    }

    final StorageType[] storageTypes = convertStorageTypes(
        proto.getStorageTypesList(), locs.size());

    final int storageIDsCount = proto.getStorageIDsCount();
    final String[] storageIDs;
    if (storageIDsCount == 0) {
      storageIDs = null;
    } else {
      Preconditions.checkState(storageIDsCount == locs.size());
      storageIDs = proto.getStorageIDsList().toArray(new String[storageIDsCount]);
    }

    int[] indices = null;
    final int indexCount = proto.getBlockIndexCount();
    if (indexCount > 0) {
      indices = new int[indexCount];
      for (int i = 0; i < indexCount; i++) {
        indices[i] = proto.getBlockIndex(i);
      }
    }

    // Set values from the isCached list, re-using references from loc
    List<DatanodeInfo> cachedLocs = new ArrayList<DatanodeInfo>(locs.size());
    List<Boolean> isCachedList = proto.getIsCachedList();
    for (int i=0; i<isCachedList.size(); i++) {
      if (isCachedList.get(i)) {
        cachedLocs.add(targets[i]);
      }
    }

    final LocatedBlock lb;
    if (indices == null) {
      lb = new LocatedBlock(PBHelperClient.convert(proto.getB()), targets,
          storageIDs, storageTypes, proto.getOffset(), proto.getCorrupt(),
          cachedLocs.toArray(new DatanodeInfo[cachedLocs.size()]));
    } else {
      lb = new LocatedStripedBlock(PBHelperClient.convert(proto.getB()), targets,
          storageIDs, storageTypes, indices, proto.getOffset(),
          proto.getCorrupt(),
          cachedLocs.toArray(new DatanodeInfo[cachedLocs.size()]));
      List<TokenProto> tokenProtos = proto.getBlockTokensList();
      Token<BlockTokenIdentifier>[] blockTokens = new Token[indices.length];
      for (int i = 0; i < indices.length; i++) {
        blockTokens[i] = PBHelper.convert(tokenProtos.get(i));
      }
      ((LocatedStripedBlock) lb).setBlockTokens(blockTokens);
    }
    lb.setBlockToken(PBHelper.convert(proto.getBlockToken()));

    return lb;
  }

  public static Token<BlockTokenIdentifier> convert(
      TokenProto blockToken) {
    return new Token<BlockTokenIdentifier>(blockToken.getIdentifier()
        .toByteArray(), blockToken.getPassword().toByteArray(), new Text(
        blockToken.getKind()), new Text(blockToken.getService()));
  }

  
  public static Token<DelegationTokenIdentifier> convertDelegationToken(
      TokenProto blockToken) {
    return new Token<DelegationTokenIdentifier>(blockToken.getIdentifier()
        .toByteArray(), blockToken.getPassword().toByteArray(), new Text(
        blockToken.getKind()), new Text(blockToken.getService()));
  }

=======
>>>>>>> dfd807af
  public static ReplicaState convert(ReplicaStateProto state) {
    switch (state) {
    case RBW:
      return ReplicaState.RBW;
    case RUR:
      return ReplicaState.RUR;
    case RWR:
      return ReplicaState.RWR;
    case TEMPORARY:
      return ReplicaState.TEMPORARY;
    case FINALIZED:
    default:
      return ReplicaState.FINALIZED;
    }
  }

  public static ReplicaStateProto convert(ReplicaState state) {
    switch (state) {
    case RBW:
      return ReplicaStateProto.RBW;
    case RUR:
      return ReplicaStateProto.RUR;
    case RWR:
      return ReplicaStateProto.RWR;
    case TEMPORARY:
      return ReplicaStateProto.TEMPORARY;
    case FINALIZED:
    default:
      return ReplicaStateProto.FINALIZED;
    }
  }
  
  public static DatanodeRegistrationProto convert(
      DatanodeRegistration registration) {
    DatanodeRegistrationProto.Builder builder = DatanodeRegistrationProto
        .newBuilder();
    return builder.setDatanodeID(PBHelperClient.convert((DatanodeID) registration))
        .setStorageInfo(convert(registration.getStorageInfo()))
        .setKeys(convert(registration.getExportedKeys()))
        .setSoftwareVersion(registration.getSoftwareVersion()).build();
  }

  public static DatanodeRegistration convert(DatanodeRegistrationProto proto) {
    StorageInfo si = convert(proto.getStorageInfo(), NodeType.DATA_NODE);
    return new DatanodeRegistration(PBHelperClient.convert(proto.getDatanodeID()),
        si, convert(proto.getKeys()), proto.getSoftwareVersion());
  }

  public static DatanodeCommand convert(DatanodeCommandProto proto) {
    switch (proto.getCmdType()) {
    case BalancerBandwidthCommand:
      return PBHelper.convert(proto.getBalancerCmd());
    case BlockCommand:
      return PBHelper.convert(proto.getBlkCmd());
    case BlockRecoveryCommand:
      return PBHelper.convert(proto.getRecoveryCmd());
    case FinalizeCommand:
      return PBHelper.convert(proto.getFinalizeCmd());
    case KeyUpdateCommand:
      return PBHelper.convert(proto.getKeyUpdateCmd());
    case RegisterCommand:
      return REG_CMD;
    case BlockIdCommand:
      return PBHelper.convert(proto.getBlkIdCmd());
    case BlockECRecoveryCommand:
      return PBHelper.convert(proto.getBlkECRecoveryCmd());
    default:
      return null;
    }
  }
  
  public static BalancerBandwidthCommandProto convert(
      BalancerBandwidthCommand bbCmd) {
    return BalancerBandwidthCommandProto.newBuilder()
        .setBandwidth(bbCmd.getBalancerBandwidthValue()).build();
  }

  public static KeyUpdateCommandProto convert(KeyUpdateCommand cmd) {
    return KeyUpdateCommandProto.newBuilder()
        .setKeys(convert(cmd.getExportedKeys())).build();
  }

  public static BlockRecoveryCommandProto convert(BlockRecoveryCommand cmd) {
    BlockRecoveryCommandProto.Builder builder = BlockRecoveryCommandProto
        .newBuilder();
    for (RecoveringBlock b : cmd.getRecoveringBlocks()) {
      builder.addBlocks(PBHelper.convert(b));
    }
    return builder.build();
  }

  public static FinalizeCommandProto convert(FinalizeCommand cmd) {
    return FinalizeCommandProto.newBuilder()
        .setBlockPoolId(cmd.getBlockPoolId()).build();
  }

  public static BlockCommandProto convert(BlockCommand cmd) {
    BlockCommandProto.Builder builder = BlockCommandProto.newBuilder()
        .setBlockPoolId(cmd.getBlockPoolId());
    switch (cmd.getAction()) {
    case DatanodeProtocol.DNA_TRANSFER:
      builder.setAction(BlockCommandProto.Action.TRANSFER);
      break;
    case DatanodeProtocol.DNA_INVALIDATE:
      builder.setAction(BlockCommandProto.Action.INVALIDATE);
      break;
    case DatanodeProtocol.DNA_SHUTDOWN:
      builder.setAction(BlockCommandProto.Action.SHUTDOWN);
      break;
    default:
      throw new AssertionError("Invalid action");
    }
    Block[] blocks = cmd.getBlocks();
    for (int i = 0; i < blocks.length; i++) {
      builder.addBlocks(PBHelperClient.convert(blocks[i]));
    }
    builder.addAllTargets(PBHelperClient.convert(cmd.getTargets()))
           .addAllTargetStorageUuids(convert(cmd.getTargetStorageIDs()));
    StorageType[][] types = cmd.getTargetStorageTypes();
    if (types != null) {
      builder.addAllTargetStorageTypes(PBHelperClient.convert(types));
    }
    return builder.build();
  }

  public static BlockIdCommandProto convert(BlockIdCommand cmd) {
    BlockIdCommandProto.Builder builder = BlockIdCommandProto.newBuilder()
        .setBlockPoolId(cmd.getBlockPoolId());
    switch (cmd.getAction()) {
    case DatanodeProtocol.DNA_CACHE:
      builder.setAction(BlockIdCommandProto.Action.CACHE);
      break;
    case DatanodeProtocol.DNA_UNCACHE:
      builder.setAction(BlockIdCommandProto.Action.UNCACHE);
      break;
    default:
      throw new AssertionError("Invalid action");
    }
    long[] blockIds = cmd.getBlockIds();
    for (int i = 0; i < blockIds.length; i++) {
      builder.addBlockIds(blockIds[i]);
    }
    return builder.build();
  }

  private static List<StorageUuidsProto> convert(String[][] targetStorageUuids) {
    StorageUuidsProto[] ret = new StorageUuidsProto[targetStorageUuids.length];
    for (int i = 0; i < targetStorageUuids.length; i++) {
      ret[i] = StorageUuidsProto.newBuilder()
          .addAllStorageUuids(Arrays.asList(targetStorageUuids[i])).build();
    }
    return Arrays.asList(ret);
  }

  public static DatanodeCommandProto convert(DatanodeCommand datanodeCommand) {
    DatanodeCommandProto.Builder builder = DatanodeCommandProto.newBuilder();
    if (datanodeCommand == null) {
      return builder.setCmdType(DatanodeCommandProto.Type.NullDatanodeCommand)
          .build();
    }
    switch (datanodeCommand.getAction()) {
    case DatanodeProtocol.DNA_BALANCERBANDWIDTHUPDATE:
      builder.setCmdType(DatanodeCommandProto.Type.BalancerBandwidthCommand)
          .setBalancerCmd(
              PBHelper.convert((BalancerBandwidthCommand) datanodeCommand));
      break;
    case DatanodeProtocol.DNA_ACCESSKEYUPDATE:
      builder
          .setCmdType(DatanodeCommandProto.Type.KeyUpdateCommand)
          .setKeyUpdateCmd(PBHelper.convert((KeyUpdateCommand) datanodeCommand));
      break;
    case DatanodeProtocol.DNA_RECOVERBLOCK:
      builder.setCmdType(DatanodeCommandProto.Type.BlockRecoveryCommand)
          .setRecoveryCmd(
              PBHelper.convert((BlockRecoveryCommand) datanodeCommand));
      break;
    case DatanodeProtocol.DNA_FINALIZE:
      builder.setCmdType(DatanodeCommandProto.Type.FinalizeCommand)
          .setFinalizeCmd(PBHelper.convert((FinalizeCommand) datanodeCommand));
      break;
    case DatanodeProtocol.DNA_REGISTER:
      builder.setCmdType(DatanodeCommandProto.Type.RegisterCommand)
          .setRegisterCmd(REG_CMD_PROTO);
      break;
    case DatanodeProtocol.DNA_TRANSFER:
    case DatanodeProtocol.DNA_INVALIDATE:
    case DatanodeProtocol.DNA_SHUTDOWN:
      builder.setCmdType(DatanodeCommandProto.Type.BlockCommand).
        setBlkCmd(PBHelper.convert((BlockCommand) datanodeCommand));
      break;
    case DatanodeProtocol.DNA_CACHE:
    case DatanodeProtocol.DNA_UNCACHE:
      builder.setCmdType(DatanodeCommandProto.Type.BlockIdCommand).
        setBlkIdCmd(PBHelper.convert((BlockIdCommand) datanodeCommand));
      break;
    case DatanodeProtocol.DNA_ERASURE_CODING_RECOVERY:
      builder.setCmdType(DatanodeCommandProto.Type.BlockECRecoveryCommand)
          .setBlkECRecoveryCmd(
              convert((BlockECRecoveryCommand) datanodeCommand));
      break;
    case DatanodeProtocol.DNA_UNKNOWN: //Not expected
    default:
      builder.setCmdType(DatanodeCommandProto.Type.NullDatanodeCommand);
    }
    return builder.build();
  }

  public static KeyUpdateCommand convert(KeyUpdateCommandProto keyUpdateCmd) {
    return new KeyUpdateCommand(convert(keyUpdateCmd.getKeys()));
  }

  public static FinalizeCommand convert(FinalizeCommandProto finalizeCmd) {
    return new FinalizeCommand(finalizeCmd.getBlockPoolId());
  }

  public static BlockRecoveryCommand convert(
      BlockRecoveryCommandProto recoveryCmd) {
    List<RecoveringBlockProto> list = recoveryCmd.getBlocksList();
    List<RecoveringBlock> recoveringBlocks = new ArrayList<RecoveringBlock>(
        list.size());
    
    for (RecoveringBlockProto rbp : list) {
      recoveringBlocks.add(PBHelper.convert(rbp));
    }
    return new BlockRecoveryCommand(recoveringBlocks);
  }

  public static BlockCommand convert(BlockCommandProto blkCmd) {
    List<BlockProto> blockProtoList = blkCmd.getBlocksList();
    Block[] blocks = new Block[blockProtoList.size()];
    for (int i = 0; i < blockProtoList.size(); i++) {
      blocks[i] = PBHelperClient.convert(blockProtoList.get(i));
    }
    List<DatanodeInfosProto> targetList = blkCmd.getTargetsList();
    DatanodeInfo[][] targets = new DatanodeInfo[targetList.size()][];
    for (int i = 0; i < targetList.size(); i++) {
      targets[i] = PBHelperClient.convert(targetList.get(i));
    }

    StorageType[][] targetStorageTypes = new StorageType[targetList.size()][];
    List<StorageTypesProto> targetStorageTypesList = blkCmd.getTargetStorageTypesList();
    if (targetStorageTypesList.isEmpty()) { // missing storage types
      for(int i = 0; i < targetStorageTypes.length; i++) {
        targetStorageTypes[i] = new StorageType[targets[i].length];
        Arrays.fill(targetStorageTypes[i], StorageType.DEFAULT);
      }
    } else {
      for(int i = 0; i < targetStorageTypes.length; i++) {
        List<StorageTypeProto> p = targetStorageTypesList.get(i).getStorageTypesList();
        targetStorageTypes[i] = PBHelperClient.convertStorageTypes(p, targets[i].length);
      }
    }

    List<StorageUuidsProto> targetStorageUuidsList = blkCmd.getTargetStorageUuidsList();
    String[][] targetStorageIDs = new String[targetStorageUuidsList.size()][];
    for(int i = 0; i < targetStorageIDs.length; i++) {
      List<String> storageIDs = targetStorageUuidsList.get(i).getStorageUuidsList();
      targetStorageIDs[i] = storageIDs.toArray(new String[storageIDs.size()]);
    }

    int action = DatanodeProtocol.DNA_UNKNOWN;
    switch (blkCmd.getAction()) {
    case TRANSFER:
      action = DatanodeProtocol.DNA_TRANSFER;
      break;
    case INVALIDATE:
      action = DatanodeProtocol.DNA_INVALIDATE;
      break;
    case SHUTDOWN:
      action = DatanodeProtocol.DNA_SHUTDOWN;
      break;
    default:
      throw new AssertionError("Unknown action type: " + blkCmd.getAction());
    }
    return new BlockCommand(action, blkCmd.getBlockPoolId(), blocks, targets,
        targetStorageTypes, targetStorageIDs);
  }

  public static BlockIdCommand convert(BlockIdCommandProto blkIdCmd) {
    int numBlockIds = blkIdCmd.getBlockIdsCount();
    long blockIds[] = new long[numBlockIds];
    for (int i = 0; i < numBlockIds; i++) {
      blockIds[i] = blkIdCmd.getBlockIds(i);
    }
    int action = DatanodeProtocol.DNA_UNKNOWN;
    switch (blkIdCmd.getAction()) {
    case CACHE:
      action = DatanodeProtocol.DNA_CACHE;
      break;
    case UNCACHE:
      action = DatanodeProtocol.DNA_UNCACHE;
      break;
    default:
      throw new AssertionError("Unknown action type: " + blkIdCmd.getAction());
    }
    return new BlockIdCommand(action, blkIdCmd.getBlockPoolId(), blockIds);
  }

  public static BalancerBandwidthCommand convert(
      BalancerBandwidthCommandProto balancerCmd) {
    return new BalancerBandwidthCommand(balancerCmd.getBandwidth());
  }

  public static ReceivedDeletedBlockInfoProto convert(
      ReceivedDeletedBlockInfo receivedDeletedBlockInfo) {
    ReceivedDeletedBlockInfoProto.Builder builder = 
        ReceivedDeletedBlockInfoProto.newBuilder();
    
    ReceivedDeletedBlockInfoProto.BlockStatus status;
    switch (receivedDeletedBlockInfo.getStatus()) {
    case RECEIVING_BLOCK:
      status = ReceivedDeletedBlockInfoProto.BlockStatus.RECEIVING;
      break;
    case RECEIVED_BLOCK:
      status = ReceivedDeletedBlockInfoProto.BlockStatus.RECEIVED;
      break;
    case DELETED_BLOCK:
      status = ReceivedDeletedBlockInfoProto.BlockStatus.DELETED;
      break;
    default:
      throw new IllegalArgumentException("Bad status: " +
          receivedDeletedBlockInfo.getStatus());
    }
    builder.setStatus(status);
    
    if (receivedDeletedBlockInfo.getDelHints() != null) {
      builder.setDeleteHint(receivedDeletedBlockInfo.getDelHints());
    }
    return builder.setBlock(
        PBHelperClient.convert(receivedDeletedBlockInfo.getBlock())).build();
  }

  public static ReceivedDeletedBlockInfo convert(
      ReceivedDeletedBlockInfoProto proto) {
    ReceivedDeletedBlockInfo.BlockStatus status = null;
    switch (proto.getStatus()) {
    case RECEIVING:
      status = BlockStatus.RECEIVING_BLOCK;
      break;
    case RECEIVED:
      status = BlockStatus.RECEIVED_BLOCK;
      break;
    case DELETED:
      status = BlockStatus.DELETED_BLOCK;
      break;
    }
    return new ReceivedDeletedBlockInfo(
        PBHelperClient.convert(proto.getBlock()),
        status,
        proto.hasDeleteHint() ? proto.getDeleteHint() : null);
  }
  
  public static NamespaceInfoProto convert(NamespaceInfo info) {
    return NamespaceInfoProto.newBuilder()
        .setBlockPoolID(info.getBlockPoolID())
        .setBuildVersion(info.getBuildVersion())
        .setUnused(0)
        .setStorageInfo(PBHelper.convert((StorageInfo)info))
        .setSoftwareVersion(info.getSoftwareVersion())
        .setCapabilities(info.getCapabilities())
        .build();
  }
<<<<<<< HEAD
  
  // Located Block Arrays and Lists
  public static LocatedBlockProto[] convertLocatedBlocks(LocatedBlock[] lb) {
    if (lb == null) return null;
    return convertLocatedBlocks2(Arrays.asList(lb))
        .toArray(new LocatedBlockProto[lb.length]);
  }
  
  public static LocatedBlock[] convertLocatedBlocks(LocatedBlockProto[] lb) {
    if (lb == null) return null;
    return convertLocatedBlocks(Arrays.asList(lb))
        .toArray(new LocatedBlock[lb.length]);
  }
  
  public static List<LocatedBlock> convertLocatedBlocks(
      List<LocatedBlockProto> lb) {
    if (lb == null) return null;
    final int len = lb.size();
    List<LocatedBlock> result = new ArrayList<>(len);
    for (LocatedBlockProto aLb : lb) {
      result.add(PBHelper.convertLocatedBlockProto(aLb));
    }
    return result;
  }
  
  public static List<LocatedBlockProto> convertLocatedBlocks2(
      List<LocatedBlock> lb) {
    if (lb == null) return null;
    final int len = lb.size();
    List<LocatedBlockProto> result = new ArrayList<>(len);
    for (LocatedBlock aLb : lb) {
      result.add(PBHelper.convertLocatedBlock(aLb));
    }
    return result;
  }
  
  
  // LocatedBlocks
  public static LocatedBlocks convert(LocatedBlocksProto lb) {
    return new LocatedBlocks(
        lb.getFileLength(), lb.getUnderConstruction(),
        PBHelper.convertLocatedBlocks(lb.getBlocksList()),
        lb.hasLastBlock() ?
            PBHelper.convertLocatedBlockProto(lb.getLastBlock()) : null,
        lb.getIsLastBlockComplete(),
        lb.hasFileEncryptionInfo() ? convert(lb.getFileEncryptionInfo()) : null,
        lb.hasEcPolicy() ? convertErasureCodingPolicy(lb.getEcPolicy()) : null);
  }
  
  public static LocatedBlocksProto convert(LocatedBlocks lb) {
    if (lb == null) {
      return null;
    }
    LocatedBlocksProto.Builder builder = 
        LocatedBlocksProto.newBuilder();
    if (lb.getLastLocatedBlock() != null) {
      builder.setLastBlock(
          PBHelper.convertLocatedBlock(lb.getLastLocatedBlock()));
    }
    if (lb.getFileEncryptionInfo() != null) {
      builder.setFileEncryptionInfo(convert(lb.getFileEncryptionInfo()));
    }
    if (lb.getErasureCodingPolicy() != null) {
      builder.setEcPolicy(convertErasureCodingPolicy(lb.getErasureCodingPolicy()));
    }
    return builder.setFileLength(lb.getFileLength())
        .setUnderConstruction(lb.isUnderConstruction())
        .addAllBlocks(PBHelper.convertLocatedBlocks2(lb.getLocatedBlocks()))
        .setIsLastBlockComplete(lb.isLastBlockComplete()).build();
  }
  
  // DataEncryptionKey
  public static DataEncryptionKey convert(DataEncryptionKeyProto bet) {
    String encryptionAlgorithm = bet.getEncryptionAlgorithm();
    return new DataEncryptionKey(bet.getKeyId(),
        bet.getBlockPoolId(),
        bet.getNonce().toByteArray(),
        bet.getEncryptionKey().toByteArray(),
        bet.getExpiryDate(),
        encryptionAlgorithm.isEmpty() ? null : encryptionAlgorithm);
  }
  
  public static DataEncryptionKeyProto convert(DataEncryptionKey bet) {
    DataEncryptionKeyProto.Builder b = DataEncryptionKeyProto.newBuilder()
        .setKeyId(bet.keyId)
        .setBlockPoolId(bet.blockPoolId)
        .setNonce(ByteString.copyFrom(bet.nonce))
        .setEncryptionKey(ByteString.copyFrom(bet.encryptionKey))
        .setExpiryDate(bet.expiryDate);
    if (bet.encryptionAlgorithm != null) {
      b.setEncryptionAlgorithm(bet.encryptionAlgorithm);
    }
    return b.build();
  }
  
  public static FsServerDefaults convert(FsServerDefaultsProto fs) {
    if (fs == null) return null;
    return new FsServerDefaults(
        fs.getBlockSize(), fs.getBytesPerChecksum(), 
        fs.getWritePacketSize(), (short) fs.getReplication(),
        fs.getFileBufferSize(),
        fs.getEncryptDataTransfer(),
        fs.getTrashInterval(),
        PBHelperClient.convert(fs.getChecksumType()));
  }
  
  public static FsServerDefaultsProto convert(FsServerDefaults fs) {
    if (fs == null) return null;
    return FsServerDefaultsProto.newBuilder().
      setBlockSize(fs.getBlockSize()).
      setBytesPerChecksum(fs.getBytesPerChecksum()).
      setWritePacketSize(fs.getWritePacketSize())
      .setReplication(fs.getReplication())
      .setFileBufferSize(fs.getFileBufferSize())
      .setEncryptDataTransfer(fs.getEncryptDataTransfer())
      .setTrashInterval(fs.getTrashInterval())
      .setChecksumType(PBHelperClient.convert(fs.getChecksumType()))
      .build();
  }
  
  public static FsPermissionProto convert(FsPermission p) {
    return FsPermissionProto.newBuilder().setPerm(p.toExtendedShort()).build();
  }
  
  public static FsPermission convert(FsPermissionProto p) {
    return new FsPermissionExtension((short)p.getPerm());
  }
  
  
  // The creatFlag field in PB is a bitmask whose values are the same a the 
  // emum values of CreateFlag
  public static int convertCreateFlag(EnumSetWritable<CreateFlag> flag) {
    int value = 0;
    if (flag.contains(CreateFlag.APPEND)) {
      value |= CreateFlagProto.APPEND.getNumber();
    }
    if (flag.contains(CreateFlag.CREATE)) {
      value |= CreateFlagProto.CREATE.getNumber();
    }
    if (flag.contains(CreateFlag.OVERWRITE)) {
      value |= CreateFlagProto.OVERWRITE.getNumber();
    }
    if (flag.contains(CreateFlag.LAZY_PERSIST)) {
      value |= CreateFlagProto.LAZY_PERSIST.getNumber();
    }
    if (flag.contains(CreateFlag.NEW_BLOCK)) {
      value |= CreateFlagProto.NEW_BLOCK.getNumber();
    }
    return value;
  }
  
  public static EnumSetWritable<CreateFlag> convertCreateFlag(int flag) {
    EnumSet<CreateFlag> result = 
       EnumSet.noneOf(CreateFlag.class);   
    if ((flag & CreateFlagProto.APPEND_VALUE) == CreateFlagProto.APPEND_VALUE) {
      result.add(CreateFlag.APPEND);
    }
    if ((flag & CreateFlagProto.CREATE_VALUE) == CreateFlagProto.CREATE_VALUE) {
      result.add(CreateFlag.CREATE);
    }
    if ((flag & CreateFlagProto.OVERWRITE_VALUE) 
        == CreateFlagProto.OVERWRITE_VALUE) {
      result.add(CreateFlag.OVERWRITE);
    }
    if ((flag & CreateFlagProto.LAZY_PERSIST_VALUE)
        == CreateFlagProto.LAZY_PERSIST_VALUE) {
      result.add(CreateFlag.LAZY_PERSIST);
    }
    if ((flag & CreateFlagProto.NEW_BLOCK_VALUE)
        == CreateFlagProto.NEW_BLOCK_VALUE) {
      result.add(CreateFlag.NEW_BLOCK);
    }
    return new EnumSetWritable<CreateFlag>(result, CreateFlag.class);
  }

  public static int convertCacheFlags(EnumSet<CacheFlag> flags) {
    int value = 0;
    if (flags.contains(CacheFlag.FORCE)) {
      value |= CacheFlagProto.FORCE.getNumber();
    }
    return value;
  }

  public static EnumSet<CacheFlag> convertCacheFlags(int flags) {
    EnumSet<CacheFlag> result = EnumSet.noneOf(CacheFlag.class);
    if ((flags & CacheFlagProto.FORCE_VALUE) == CacheFlagProto.FORCE_VALUE) {
      result.add(CacheFlag.FORCE);
    }
    return result;
  }

  public static HdfsFileStatus convert(HdfsFileStatusProto fs) {
    if (fs == null)
      return null;
    return new HdfsLocatedFileStatus(
        fs.getLength(), fs.getFileType().equals(FileType.IS_DIR), 
        fs.getBlockReplication(), fs.getBlocksize(),
        fs.getModificationTime(), fs.getAccessTime(),
        PBHelper.convert(fs.getPermission()), fs.getOwner(), fs.getGroup(), 
        fs.getFileType().equals(FileType.IS_SYMLINK) ? 
            fs.getSymlink().toByteArray() : null,
        fs.getPath().toByteArray(),
        fs.hasFileId()? fs.getFileId(): HdfsConstants.GRANDFATHER_INODE_ID,
        fs.hasLocations() ? PBHelper.convert(fs.getLocations()) : null,
        fs.hasChildrenNum() ? fs.getChildrenNum() : -1,
        fs.hasFileEncryptionInfo() ? convert(fs.getFileEncryptionInfo()) : null,
        fs.hasStoragePolicy() ? (byte) fs.getStoragePolicy()
            : HdfsConstants.BLOCK_STORAGE_POLICY_ID_UNSPECIFIED,
        fs.hasEcPolicy() ? PBHelper.convertErasureCodingPolicy(fs.getEcPolicy()) : null);
  }

  public static SnapshottableDirectoryStatus convert(
      SnapshottableDirectoryStatusProto sdirStatusProto) {
    if (sdirStatusProto == null) {
      return null;
    }
    final HdfsFileStatusProto status = sdirStatusProto.getDirStatus();
    return new SnapshottableDirectoryStatus(
        status.getModificationTime(),
        status.getAccessTime(),
        PBHelper.convert(status.getPermission()),
        status.getOwner(),
        status.getGroup(),
        status.getPath().toByteArray(),
        status.getFileId(),
        status.getChildrenNum(),
        sdirStatusProto.getSnapshotNumber(),
        sdirStatusProto.getSnapshotQuota(),
        sdirStatusProto.getParentFullpath().toByteArray());
  }
  
  public static HdfsFileStatusProto convert(HdfsFileStatus fs) {
    if (fs == null)
      return null;
    FileType fType = FileType.IS_FILE;
    if (fs.isDir()) {
      fType = FileType.IS_DIR;
    } else if (fs.isSymlink()) {
      fType = FileType.IS_SYMLINK;
    }

    HdfsFileStatusProto.Builder builder = 
     HdfsFileStatusProto.newBuilder().
      setLength(fs.getLen()).
      setFileType(fType).
      setBlockReplication(fs.getReplication()).
      setBlocksize(fs.getBlockSize()).
      setModificationTime(fs.getModificationTime()).
      setAccessTime(fs.getAccessTime()).
      setPermission(PBHelper.convert(fs.getPermission())).
      setOwner(fs.getOwner()).
      setGroup(fs.getGroup()).
      setFileId(fs.getFileId()).
      setChildrenNum(fs.getChildrenNum()).
      setPath(ByteString.copyFrom(fs.getLocalNameInBytes())).
      setStoragePolicy(fs.getStoragePolicy());
    if (fs.isSymlink())  {
      builder.setSymlink(ByteString.copyFrom(fs.getSymlinkInBytes()));
    }
    if (fs.getFileEncryptionInfo() != null) {
      builder.setFileEncryptionInfo(convert(fs.getFileEncryptionInfo()));
    }
    if (fs instanceof HdfsLocatedFileStatus) {
      final HdfsLocatedFileStatus lfs = (HdfsLocatedFileStatus) fs;
      LocatedBlocks locations = lfs.getBlockLocations();
      if (locations != null) {
        builder.setLocations(PBHelper.convert(locations));
      }
    }
    if(fs.getErasureCodingPolicy() != null) {
      builder.setEcPolicy(PBHelper.convertErasureCodingPolicy(fs.getErasureCodingPolicy()));
    }
    return builder.build();
  }
  
  public static SnapshottableDirectoryStatusProto convert(
      SnapshottableDirectoryStatus status) {
    if (status == null) {
      return null;
    }
    int snapshotNumber = status.getSnapshotNumber();
    int snapshotQuota = status.getSnapshotQuota();
    byte[] parentFullPath = status.getParentFullPath();
    ByteString parentFullPathBytes = ByteString.copyFrom(
        parentFullPath == null ? DFSUtilClient.EMPTY_BYTES : parentFullPath);
    HdfsFileStatusProto fs = convert(status.getDirStatus());
    SnapshottableDirectoryStatusProto.Builder builder = 
        SnapshottableDirectoryStatusProto
        .newBuilder().setSnapshotNumber(snapshotNumber)
        .setSnapshotQuota(snapshotQuota).setParentFullpath(parentFullPathBytes)
        .setDirStatus(fs);
    return builder.build();
  }
  
  public static HdfsFileStatusProto[] convert(HdfsFileStatus[] fs) {
    if (fs == null) return null;
    final int len = fs.length;
    HdfsFileStatusProto[] result = new HdfsFileStatusProto[len];
    for (int i = 0; i < len; ++i) {
      result[i] = PBHelper.convert(fs[i]);
    }
    return result;
  }
  
  public static HdfsFileStatus[] convert(HdfsFileStatusProto[] fs) {
    if (fs == null) return null;
    final int len = fs.length;
    HdfsFileStatus[] result = new HdfsFileStatus[len];
    for (int i = 0; i < len; ++i) {
      result[i] = PBHelper.convert(fs[i]);
    }
    return result;
  }
  
  public static DirectoryListing convert(DirectoryListingProto dl) {
    if (dl == null)
      return null;
    List<HdfsFileStatusProto> partList =  dl.getPartialListingList();
    return new DirectoryListing( 
        partList.isEmpty() ? new HdfsLocatedFileStatus[0] 
          : PBHelper.convert(
              partList.toArray(new HdfsFileStatusProto[partList.size()])),
        dl.getRemainingEntries());
  }

  public static DirectoryListingProto convert(DirectoryListing d) {
    if (d == null)
      return null;
    return DirectoryListingProto.newBuilder().
        addAllPartialListing(Arrays.asList(
            PBHelper.convert(d.getPartialListing()))).
        setRemainingEntries(d.getRemainingEntries()).
        build();
  }

  public static long[] convert(GetFsStatsResponseProto res) {
    long[] result = new long[7];
    result[ClientProtocol.GET_STATS_CAPACITY_IDX] = res.getCapacity();
    result[ClientProtocol.GET_STATS_USED_IDX] = res.getUsed();
    result[ClientProtocol.GET_STATS_REMAINING_IDX] = res.getRemaining();
    result[ClientProtocol.GET_STATS_UNDER_REPLICATED_IDX] = res.getUnderReplicated();
    result[ClientProtocol.GET_STATS_CORRUPT_BLOCKS_IDX] = res.getCorruptBlocks();
    result[ClientProtocol.GET_STATS_MISSING_BLOCKS_IDX] = res.getMissingBlocks();
    result[ClientProtocol.GET_STATS_MISSING_REPL_ONE_BLOCKS_IDX] =
        res.getMissingReplOneBlocks();
    return result;
  }
  
  public static GetFsStatsResponseProto convert(long[] fsStats) {
    GetFsStatsResponseProto.Builder result = GetFsStatsResponseProto
        .newBuilder();
    if (fsStats.length >= ClientProtocol.GET_STATS_CAPACITY_IDX + 1)
      result.setCapacity(fsStats[ClientProtocol.GET_STATS_CAPACITY_IDX]);
    if (fsStats.length >= ClientProtocol.GET_STATS_USED_IDX + 1)
      result.setUsed(fsStats[ClientProtocol.GET_STATS_USED_IDX]);
    if (fsStats.length >= ClientProtocol.GET_STATS_REMAINING_IDX + 1)
      result.setRemaining(fsStats[ClientProtocol.GET_STATS_REMAINING_IDX]);
    if (fsStats.length >= ClientProtocol.GET_STATS_UNDER_REPLICATED_IDX + 1)
      result.setUnderReplicated(
              fsStats[ClientProtocol.GET_STATS_UNDER_REPLICATED_IDX]);
    if (fsStats.length >= ClientProtocol.GET_STATS_CORRUPT_BLOCKS_IDX + 1)
      result.setCorruptBlocks(
          fsStats[ClientProtocol.GET_STATS_CORRUPT_BLOCKS_IDX]);
    if (fsStats.length >= ClientProtocol.GET_STATS_MISSING_BLOCKS_IDX + 1)
      result.setMissingBlocks(
          fsStats[ClientProtocol.GET_STATS_MISSING_BLOCKS_IDX]);
    if (fsStats.length >= ClientProtocol.GET_STATS_MISSING_REPL_ONE_BLOCKS_IDX + 1)
      result.setMissingReplOneBlocks(
          fsStats[ClientProtocol.GET_STATS_MISSING_REPL_ONE_BLOCKS_IDX]);
    return result.build();
  }
  
  public static DatanodeReportTypeProto
    convert(DatanodeReportType t) {
    switch (t) {
    case ALL: return DatanodeReportTypeProto.ALL;
    case LIVE: return DatanodeReportTypeProto.LIVE;
    case DEAD: return DatanodeReportTypeProto.DEAD;
    case DECOMMISSIONING: return DatanodeReportTypeProto.DECOMMISSIONING;
    default: 
      throw new IllegalArgumentException("Unexpected data type report:" + t);
    }
  }
  
  public static DatanodeReportType 
    convert(DatanodeReportTypeProto t) {
    switch (t) {
    case ALL: return DatanodeReportType.ALL;
    case LIVE: return DatanodeReportType.LIVE;
    case DEAD: return DatanodeReportType.DEAD;
    case DECOMMISSIONING: return DatanodeReportType.DECOMMISSIONING;
    default: 
      throw new IllegalArgumentException("Unexpected data type report:" + t);
    }
  }

  public static SafeModeActionProto convert(
      SafeModeAction a) {
    switch (a) {
    case SAFEMODE_LEAVE:
      return SafeModeActionProto.SAFEMODE_LEAVE;
    case SAFEMODE_ENTER:
      return SafeModeActionProto.SAFEMODE_ENTER;
    case SAFEMODE_GET:
      return SafeModeActionProto.SAFEMODE_GET;
    default:
      throw new IllegalArgumentException("Unexpected SafeModeAction :" + a);
    }
  }
  
  public static SafeModeAction convert(
      ClientNamenodeProtocolProtos.SafeModeActionProto a) {
    switch (a) {
    case SAFEMODE_LEAVE:
      return SafeModeAction.SAFEMODE_LEAVE;
    case SAFEMODE_ENTER:
      return SafeModeAction.SAFEMODE_ENTER;
    case SAFEMODE_GET:
      return SafeModeAction.SAFEMODE_GET;
    default:
      throw new IllegalArgumentException("Unexpected SafeModeAction :" + a);
    }
  }
  
  public static RollingUpgradeActionProto convert(RollingUpgradeAction a) {
    switch (a) {
    case QUERY:
      return RollingUpgradeActionProto.QUERY;
    case PREPARE:
      return RollingUpgradeActionProto.START;
    case FINALIZE:
      return RollingUpgradeActionProto.FINALIZE;
    default:
      throw new IllegalArgumentException("Unexpected value: " + a);
    }
  }
  
  public static RollingUpgradeAction convert(RollingUpgradeActionProto a) {
    switch (a) {
    case QUERY:
      return RollingUpgradeAction.QUERY;
    case START:
      return RollingUpgradeAction.PREPARE;
    case FINALIZE:
      return RollingUpgradeAction.FINALIZE;
    default:
      throw new IllegalArgumentException("Unexpected value: " + a);
    }
  }

  public static RollingUpgradeStatusProto convertRollingUpgradeStatus(
      RollingUpgradeStatus status) {
    return RollingUpgradeStatusProto.newBuilder()
        .setBlockPoolId(status.getBlockPoolId())
        .setFinalized(status.isFinalized())
        .build();
  }

  public static RollingUpgradeStatus convert(RollingUpgradeStatusProto proto) {
    return new RollingUpgradeStatus(proto.getBlockPoolId(),
        proto.getFinalized());
  }

  public static RollingUpgradeInfoProto convert(RollingUpgradeInfo info) {
    return RollingUpgradeInfoProto.newBuilder()
        .setStatus(convertRollingUpgradeStatus(info))
        .setCreatedRollbackImages(info.createdRollbackImages())
        .setStartTime(info.getStartTime())
        .setFinalizeTime(info.getFinalizeTime())
        .build();
  }

  public static RollingUpgradeInfo convert(RollingUpgradeInfoProto proto) {
    RollingUpgradeStatusProto status = proto.getStatus();
    return new RollingUpgradeInfo(status.getBlockPoolId(),
        proto.getCreatedRollbackImages(),
        proto.getStartTime(), proto.getFinalizeTime());
  }

  public static CorruptFileBlocks convert(CorruptFileBlocksProto c) {
    if (c == null)
      return null;
    List<String> fileList = c.getFilesList();
    return new CorruptFileBlocks(fileList.toArray(new String[fileList.size()]),
        c.getCookie());
  }

  public static CorruptFileBlocksProto convert(CorruptFileBlocks c) {
    if (c == null)
      return null;
    return CorruptFileBlocksProto.newBuilder().
        addAllFiles(Arrays.asList(c.getFiles())).
        setCookie(c.getCookie()).
        build();
  }
  
  public static ContentSummary convert(ContentSummaryProto cs) {
    if (cs == null) return null;
    ContentSummary.Builder builder = new ContentSummary.Builder();
    builder.length(cs.getLength()).
        fileCount(cs.getFileCount()).
        directoryCount(cs.getDirectoryCount()).
        quota(cs.getQuota()).
        spaceConsumed(cs.getSpaceConsumed()).
        spaceQuota(cs.getSpaceQuota());
    if (cs.hasTypeQuotaInfos()) {
      for (HdfsProtos.StorageTypeQuotaInfoProto info :
          cs.getTypeQuotaInfos().getTypeQuotaInfoList()) {
        StorageType type = PBHelperClient.convertStorageType(info.getType());
        builder.typeConsumed(type, info.getConsumed());
        builder.typeQuota(type, info.getQuota());
      }
    }
    return builder.build();
  }
  
  public static ContentSummaryProto convert(ContentSummary cs) {
    if (cs == null) return null;
    ContentSummaryProto.Builder builder = ContentSummaryProto.newBuilder();
        builder.setLength(cs.getLength()).
        setFileCount(cs.getFileCount()).
        setDirectoryCount(cs.getDirectoryCount()).
        setQuota(cs.getQuota()).
        setSpaceConsumed(cs.getSpaceConsumed()).
        setSpaceQuota(cs.getSpaceQuota());
=======
>>>>>>> dfd807af


  public static NNHAStatusHeartbeat convert(NNHAStatusHeartbeatProto s) {
    if (s == null) return null;
    switch (s.getState()) {
    case ACTIVE:
      return new NNHAStatusHeartbeat(HAServiceState.ACTIVE, s.getTxid());
    case STANDBY:
      return new NNHAStatusHeartbeat(HAServiceState.STANDBY, s.getTxid());
    default:
      throw new IllegalArgumentException("Unexpected NNHAStatusHeartbeat.State:" + s.getState());
    }
  }

  public static NNHAStatusHeartbeatProto convert(NNHAStatusHeartbeat hb) {
    if (hb == null) return null;
    NNHAStatusHeartbeatProto.Builder builder =
      NNHAStatusHeartbeatProto.newBuilder();
    switch (hb.getState()) {
      case ACTIVE:
        builder.setState(HAServiceProtocolProtos.HAServiceStateProto.ACTIVE);
        break;
      case STANDBY:
        builder.setState(HAServiceProtocolProtos.HAServiceStateProto.STANDBY);
        break;
      default:
        throw new IllegalArgumentException("Unexpected NNHAStatusHeartbeat.State:" +
            hb.getState());
    }
    builder.setTxid(hb.getTxId());
    return builder.build();
  }

  public static VolumeFailureSummary convertVolumeFailureSummary(
      VolumeFailureSummaryProto proto) {
    List<String> failedStorageLocations = proto.getFailedStorageLocationsList();
    return new VolumeFailureSummary(
        failedStorageLocations.toArray(new String[failedStorageLocations.size()]),
        proto.getLastVolumeFailureDate(), proto.getEstimatedCapacityLostTotal());
  }

  public static VolumeFailureSummaryProto convertVolumeFailureSummary(
      VolumeFailureSummary volumeFailureSummary) {
    VolumeFailureSummaryProto.Builder builder =
        VolumeFailureSummaryProto.newBuilder();
    for (String failedStorageLocation:
        volumeFailureSummary.getFailedStorageLocations()) {
      builder.addFailedStorageLocations(failedStorageLocation);
    }
    builder.setLastVolumeFailureDate(
        volumeFailureSummary.getLastVolumeFailureDate());
    builder.setEstimatedCapacityLostTotal(
        volumeFailureSummary.getEstimatedCapacityLostTotal());
    return builder.build();
  }

  public static JournalInfo convert(JournalInfoProto info) {
    int lv = info.hasLayoutVersion() ? info.getLayoutVersion() : 0;
    int nsID = info.hasNamespaceID() ? info.getNamespaceID() : 0;
    return new JournalInfo(lv, info.getClusterID(), nsID);
  }

  /**
   * Method used for converting {@link JournalInfoProto} sent from Namenode
   * to Journal receivers to {@link NamenodeRegistration}.
   */
  public static JournalInfoProto convert(JournalInfo j) {
    return JournalInfoProto.newBuilder().setClusterID(j.getClusterId())
        .setLayoutVersion(j.getLayoutVersion())
        .setNamespaceID(j.getNamespaceId()).build();
  }


  public static BlockReportContext convert(BlockReportContextProto proto) {
    return new BlockReportContext(proto.getTotalRpcs(),
        proto.getCurRpc(), proto.getId(), proto.getLeaseId());
  }

  public static BlockReportContextProto convert(BlockReportContext context) {
    return BlockReportContextProto.newBuilder().
        setTotalRpcs(context.getTotalRpcs()).
        setCurRpc(context.getCurRpc()).
        setId(context.getReportId()).
        setLeaseId(context.getLeaseId()).
        build();
  }

  public static ECSchema convertECSchema(ECSchemaProto schema) {
    List<ECSchemaOptionEntryProto> optionsList = schema.getOptionsList();
    Map<String, String> options = new HashMap<>(optionsList.size());
    for (ECSchemaOptionEntryProto option : optionsList) {
      options.put(option.getKey(), option.getValue());
    }
    return new ECSchema(schema.getCodecName(), schema.getDataUnits(),
        schema.getParityUnits(), options);
  }

  public static ECSchemaProto convertECSchema(ECSchema schema) {
    ECSchemaProto.Builder builder = ECSchemaProto.newBuilder()
        .setCodecName(schema.getCodecName())
        .setDataUnits(schema.getNumDataUnits())
        .setParityUnits(schema.getNumParityUnits());
    Set<Entry<String, String>> entrySet = schema.getExtraOptions().entrySet();
    for (Entry<String, String> entry : entrySet) {
      builder.addOptions(ECSchemaOptionEntryProto.newBuilder()
          .setKey(entry.getKey()).setValue(entry.getValue()).build());
    }
    return builder.build();
  }

  public static ErasureCodingPolicy convertErasureCodingPolicy(
      ErasureCodingPolicyProto policy) {
    return new ErasureCodingPolicy(policy.getName(),
        convertECSchema(policy.getSchema()),
        policy.getCellSize());
  }

  public static ErasureCodingPolicyProto convertErasureCodingPolicy(
      ErasureCodingPolicy policy) {
    ErasureCodingPolicyProto.Builder builder = ErasureCodingPolicyProto
        .newBuilder()
        .setName(policy.getName())
        .setSchema(convertECSchema(policy.getSchema()))
        .setCellSize(policy.getCellSize());
    return builder.build();
  }
  
  public static BlockECRecoveryInfo convertBlockECRecoveryInfo(
      BlockECRecoveryInfoProto blockEcRecoveryInfoProto) {
    ExtendedBlockProto blockProto = blockEcRecoveryInfoProto.getBlock();
    ExtendedBlock block = PBHelperClient.convert(blockProto);

    DatanodeInfosProto sourceDnInfosProto = blockEcRecoveryInfoProto
        .getSourceDnInfos();
    DatanodeInfo[] sourceDnInfos = convert(sourceDnInfosProto);

    DatanodeInfosProto targetDnInfosProto = blockEcRecoveryInfoProto
        .getTargetDnInfos();
    DatanodeInfo[] targetDnInfos = convert(targetDnInfosProto);

    StorageUuidsProto targetStorageUuidsProto = blockEcRecoveryInfoProto
        .getTargetStorageUuids();
    String[] targetStorageUuids = convert(targetStorageUuidsProto);

    StorageTypesProto targetStorageTypesProto = blockEcRecoveryInfoProto
        .getTargetStorageTypes();
    StorageType[] convertStorageTypes = convertStorageTypes(
        targetStorageTypesProto.getStorageTypesList(), targetStorageTypesProto
            .getStorageTypesList().size());

    List<Integer> liveBlockIndicesList = blockEcRecoveryInfoProto
        .getLiveBlockIndicesList();
    short[] liveBlkIndices = new short[liveBlockIndicesList.size()];
    for (int i = 0; i < liveBlockIndicesList.size(); i++) {
      liveBlkIndices[i] = liveBlockIndicesList.get(i).shortValue();
    }

    ErasureCodingPolicy ecPolicy =
        convertErasureCodingPolicy(blockEcRecoveryInfoProto.getEcPolicy());

    return new BlockECRecoveryInfo(block, sourceDnInfos, targetDnInfos,
        targetStorageUuids, convertStorageTypes, liveBlkIndices, ecPolicy);
  }

  public static BlockECRecoveryInfoProto convertBlockECRecoveryInfo(
      BlockECRecoveryInfo blockEcRecoveryInfo) {
    BlockECRecoveryInfoProto.Builder builder = BlockECRecoveryInfoProto
        .newBuilder();
    builder.setBlock(PBHelperClient.convert(
        blockEcRecoveryInfo.getExtendedBlock()));

    DatanodeInfo[] sourceDnInfos = blockEcRecoveryInfo.getSourceDnInfos();
    builder.setSourceDnInfos(convertToDnInfosProto(sourceDnInfos));

    DatanodeInfo[] targetDnInfos = blockEcRecoveryInfo.getTargetDnInfos();
    builder.setTargetDnInfos(convertToDnInfosProto(targetDnInfos));

    String[] targetStorageIDs = blockEcRecoveryInfo.getTargetStorageIDs();
    builder.setTargetStorageUuids(convertStorageIDs(targetStorageIDs));

    StorageType[] targetStorageTypes = blockEcRecoveryInfo
        .getTargetStorageTypes();
    builder.setTargetStorageTypes(convertStorageTypesProto(targetStorageTypes));

    short[] liveBlockIndices = blockEcRecoveryInfo.getLiveBlockIndices();
    builder.addAllLiveBlockIndices(convertIntArray(liveBlockIndices));

    builder.setEcPolicy(convertErasureCodingPolicy(blockEcRecoveryInfo
        .getErasureCodingPolicy()));

    return builder.build();
  }

  private static List<Integer> convertIntArray(short[] liveBlockIndices) {
    List<Integer> liveBlockIndicesList = new ArrayList<Integer>();
    for (short s : liveBlockIndices) {
      liveBlockIndicesList.add((int) s);
    }
    return liveBlockIndicesList;
  }

  private static StorageTypesProto convertStorageTypesProto(
      StorageType[] targetStorageTypes) {
    StorageTypesProto.Builder builder = StorageTypesProto.newBuilder();
    for (StorageType storageType : targetStorageTypes) {
      builder.addStorageTypes(PBHelperClient.convertStorageType(storageType));
    }
    return builder.build();
  }

  private static StorageUuidsProto convertStorageIDs(String[] targetStorageIDs) {
    StorageUuidsProto.Builder builder = StorageUuidsProto.newBuilder();
    for (String storageUuid : targetStorageIDs) {
      builder.addStorageUuids(storageUuid);
    }
    return builder.build();
  }

  private static DatanodeInfosProto convertToDnInfosProto(DatanodeInfo[] dnInfos) {
    DatanodeInfosProto.Builder builder = DatanodeInfosProto.newBuilder();
    for (DatanodeInfo datanodeInfo : dnInfos) {
      builder.addDatanodes(PBHelperClient.convert(datanodeInfo));
    }
    return builder.build();
  }

  private static String[] convert(StorageUuidsProto targetStorageUuidsProto) {
    List<String> storageUuidsList = targetStorageUuidsProto
        .getStorageUuidsList();
    String[] storageUuids = new String[storageUuidsList.size()];
    for (int i = 0; i < storageUuidsList.size(); i++) {
      storageUuids[i] = storageUuidsList.get(i);
    }
    return storageUuids;
  }
  
  public static BlockECRecoveryCommandProto convert(
      BlockECRecoveryCommand blkECRecoveryCmd) {
    BlockECRecoveryCommandProto.Builder builder = BlockECRecoveryCommandProto
        .newBuilder();
    Collection<BlockECRecoveryInfo> blockECRecoveryInfos = blkECRecoveryCmd
        .getECTasks();
    for (BlockECRecoveryInfo blkECRecoveryInfo : blockECRecoveryInfos) {
      builder
          .addBlockECRecoveryinfo(convertBlockECRecoveryInfo(blkECRecoveryInfo));
    }
    return builder.build();
  }
  
  public static BlockECRecoveryCommand convert(
      BlockECRecoveryCommandProto blkECRecoveryCmdProto) {
    Collection<BlockECRecoveryInfo> blkECRecoveryInfos = new ArrayList<BlockECRecoveryInfo>();
    List<BlockECRecoveryInfoProto> blockECRecoveryinfoList = blkECRecoveryCmdProto
        .getBlockECRecoveryinfoList();
    for (BlockECRecoveryInfoProto blockECRecoveryInfoProto : blockECRecoveryinfoList) {
      blkECRecoveryInfos
          .add(convertBlockECRecoveryInfo(blockECRecoveryInfoProto));
    }
    return new BlockECRecoveryCommand(DatanodeProtocol.DNA_ERASURE_CODING_RECOVERY,
        blkECRecoveryInfos);
  }
}<|MERGE_RESOLUTION|>--- conflicted
+++ resolved
@@ -19,16 +19,8 @@
 
 import java.util.ArrayList;
 import java.util.Arrays;
-<<<<<<< HEAD
 import java.util.Collection;
-import java.util.EnumSet;
-import java.util.HashMap;
-=======
->>>>>>> dfd807af
 import java.util.List;
-import java.util.Map;
-import java.util.Map.Entry;
-import java.util.Set;
 
 import com.google.protobuf.ByteString;
 
@@ -39,53 +31,8 @@
 import org.apache.hadoop.hdfs.protocol.Block;
 import org.apache.hadoop.hdfs.protocol.DatanodeID;
 import org.apache.hadoop.hdfs.protocol.DatanodeInfo;
+import org.apache.hadoop.hdfs.protocol.ErasureCodingPolicy;
 import org.apache.hadoop.hdfs.protocol.ExtendedBlock;
-<<<<<<< HEAD
-import org.apache.hadoop.fs.FileEncryptionInfo;
-import org.apache.hadoop.hdfs.protocol.ErasureCodingPolicy;
-import org.apache.hadoop.hdfs.protocol.FsPermissionExtension;
-import org.apache.hadoop.hdfs.protocol.HdfsConstants;
-import org.apache.hadoop.hdfs.protocol.HdfsConstants.DatanodeReportType;
-import org.apache.hadoop.hdfs.protocol.HdfsConstants.RollingUpgradeAction;
-import org.apache.hadoop.hdfs.protocol.HdfsConstants.SafeModeAction;
-import org.apache.hadoop.hdfs.protocol.HdfsFileStatus;
-import org.apache.hadoop.hdfs.protocol.HdfsLocatedFileStatus;
-import org.apache.hadoop.hdfs.protocol.LocatedBlock;
-import org.apache.hadoop.hdfs.protocol.LocatedBlocks;
-import org.apache.hadoop.hdfs.protocol.LocatedStripedBlock;
-import org.apache.hadoop.hdfs.protocol.RollingUpgradeInfo;
-import org.apache.hadoop.hdfs.protocol.RollingUpgradeStatus;
-import org.apache.hadoop.hdfs.protocol.SnapshotDiffReport;
-import org.apache.hadoop.hdfs.protocol.SnapshotDiffReport.DiffReportEntry;
-import org.apache.hadoop.hdfs.protocol.SnapshotDiffReport.DiffType;
-import org.apache.hadoop.hdfs.protocol.SnapshottableDirectoryStatus;
-import org.apache.hadoop.hdfs.protocol.proto.AclProtos.AclEntryProto;
-import org.apache.hadoop.hdfs.protocol.proto.AclProtos.AclEntryProto.AclEntryScopeProto;
-import org.apache.hadoop.hdfs.protocol.proto.AclProtos.AclEntryProto.AclEntryTypeProto;
-import org.apache.hadoop.hdfs.protocol.proto.AclProtos.AclEntryProto.FsActionProto;
-import org.apache.hadoop.hdfs.protocol.proto.AclProtos.AclStatusProto;
-import org.apache.hadoop.hdfs.protocol.proto.AclProtos.GetAclStatusResponseProto;
-import org.apache.hadoop.hdfs.protocol.proto.*;
-import org.apache.hadoop.hdfs.protocol.proto.ClientNamenodeProtocolProtos.CacheDirectiveEntryProto;
-import org.apache.hadoop.hdfs.protocol.proto.ClientNamenodeProtocolProtos.CacheDirectiveInfoExpirationProto;
-import org.apache.hadoop.hdfs.protocol.proto.ClientNamenodeProtocolProtos.CacheDirectiveInfoProto;
-import org.apache.hadoop.hdfs.protocol.proto.ClientNamenodeProtocolProtos.CacheDirectiveStatsProto;
-import org.apache.hadoop.hdfs.protocol.proto.ClientNamenodeProtocolProtos.CacheFlagProto;
-import org.apache.hadoop.hdfs.protocol.proto.ClientNamenodeProtocolProtos.CachePoolEntryProto;
-import org.apache.hadoop.hdfs.protocol.proto.ClientNamenodeProtocolProtos.CachePoolInfoProto;
-import org.apache.hadoop.hdfs.protocol.proto.ClientNamenodeProtocolProtos.CachePoolStatsProto;
-import org.apache.hadoop.hdfs.protocol.proto.ClientNamenodeProtocolProtos.CreateFlagProto;
-import org.apache.hadoop.hdfs.protocol.proto.ClientNamenodeProtocolProtos.DatanodeReportTypeProto;
-import org.apache.hadoop.hdfs.protocol.proto.ClientNamenodeProtocolProtos.DatanodeStorageReportProto;
-import org.apache.hadoop.hdfs.protocol.proto.ClientNamenodeProtocolProtos.GetEditsFromTxidResponseProto;
-import org.apache.hadoop.hdfs.protocol.proto.ClientNamenodeProtocolProtos.GetFsStatsResponseProto;
-import org.apache.hadoop.hdfs.protocol.proto.ClientNamenodeProtocolProtos.RollingUpgradeActionProto;
-import org.apache.hadoop.hdfs.protocol.proto.ClientNamenodeProtocolProtos.RollingUpgradeInfoProto;
-import org.apache.hadoop.hdfs.protocol.proto.ClientNamenodeProtocolProtos.SafeModeActionProto;
-import org.apache.hadoop.hdfs.protocol.proto.DataTransferProtos.ShortCircuitShmSlotProto;
-=======
-import org.apache.hadoop.hdfs.protocol.LocatedBlock;
->>>>>>> dfd807af
 import org.apache.hadoop.hdfs.protocol.proto.DatanodeProtocolProtos.BalancerBandwidthCommandProto;
 import org.apache.hadoop.hdfs.protocol.proto.DatanodeProtocolProtos.BlockCommandProto;
 import org.apache.hadoop.hdfs.protocol.proto.DatanodeProtocolProtos.BlockECRecoveryCommandProto;
@@ -100,8 +47,8 @@
 import org.apache.hadoop.hdfs.protocol.proto.DatanodeProtocolProtos.RegisterCommandProto;
 import org.apache.hadoop.hdfs.protocol.proto.DatanodeProtocolProtos.VolumeFailureSummaryProto;
 import org.apache.hadoop.hdfs.protocol.proto.DatanodeProtocolProtos.BlockReportContextProto;
-<<<<<<< HEAD
 import org.apache.hadoop.hdfs.protocol.proto.ErasureCodingProtos.BlockECRecoveryInfoProto;
+import org.apache.hadoop.hdfs.protocol.proto.HdfsProtos;
 import org.apache.hadoop.hdfs.protocol.proto.HdfsProtos.ECSchemaOptionEntryProto;
 import org.apache.hadoop.hdfs.protocol.proto.HdfsProtos.ECSchemaProto;
 import org.apache.hadoop.hdfs.protocol.proto.HdfsProtos.ErasureCodingPolicyProto;
@@ -109,10 +56,8 @@
 import org.apache.hadoop.hdfs.protocol.proto.HdfsProtos.BlockProto;
 import org.apache.hadoop.hdfs.protocol.proto.HdfsProtos.ExtendedBlockProto;
 import org.apache.hadoop.hdfs.protocol.proto.HdfsProtos.BlockStoragePolicyProto;
-=======
 import org.apache.hadoop.hdfs.protocol.proto.HdfsProtos.BlockKeyProto;
 import org.apache.hadoop.hdfs.protocol.proto.HdfsProtos.BlockProto;
->>>>>>> dfd807af
 import org.apache.hadoop.hdfs.protocol.proto.HdfsProtos.BlockWithLocationsProto;
 import org.apache.hadoop.hdfs.protocol.proto.HdfsProtos.BlocksWithLocationsProto;
 import org.apache.hadoop.hdfs.protocol.proto.HdfsProtos.CheckpointCommandProto;
@@ -168,20 +113,6 @@
 import org.apache.hadoop.hdfs.server.protocol.RemoteEditLog;
 import org.apache.hadoop.hdfs.server.protocol.RemoteEditLogManifest;
 import org.apache.hadoop.hdfs.server.protocol.VolumeFailureSummary;
-<<<<<<< HEAD
-import org.apache.hadoop.hdfs.shortcircuit.ShortCircuitShm.SlotId;
-import org.apache.hadoop.io.EnumSetWritable;
-import org.apache.hadoop.io.Text;
-import org.apache.hadoop.io.erasurecode.ECSchema;
-import org.apache.hadoop.security.proto.SecurityProtos.TokenProto;
-import org.apache.hadoop.security.token.Token;
-
-import com.google.common.base.Preconditions;
-import com.google.common.collect.Lists;
-import com.google.common.primitives.Shorts;
-import com.google.protobuf.ByteString;
-=======
->>>>>>> dfd807af
 
 /**
  * Utilities for converting protobuf classes to and from implementation classes
@@ -252,19 +183,14 @@
   }
 
   public static BlockWithLocationsProto convert(BlockWithLocations blk) {
-<<<<<<< HEAD
     BlockWithLocationsProto.Builder builder = BlockWithLocationsProto
-        .newBuilder().setBlock(convert(blk.getBlock()))
-=======
-    return BlockWithLocationsProto.newBuilder()
-        .setBlock(PBHelperClient.convert(blk.getBlock()))
->>>>>>> dfd807af
+        .newBuilder().setBlock(PBHelperClient.convert(blk.getBlock()))
         .addAllDatanodeUuids(Arrays.asList(blk.getDatanodeUuids()))
         .addAllStorageUuids(Arrays.asList(blk.getStorageIDs()))
         .addAllStorageTypes(PBHelperClient.convertStorageTypes(blk.getStorageTypes()));
     if (blk instanceof StripedBlockWithLocations) {
       StripedBlockWithLocations sblk = (StripedBlockWithLocations) blk;
-      builder.setIndices(getByteString(sblk.getIndices()));
+      builder.setIndices(PBHelperClient.getByteString(sblk.getIndices()));
       builder.setDataBlockNum(sblk.getDataBlockNum());
     }
     return builder.build();
@@ -274,22 +200,16 @@
     final List<String> datanodeUuids = b.getDatanodeUuidsList();
     final List<String> storageUuids = b.getStorageUuidsList();
     final List<StorageTypeProto> storageTypes = b.getStorageTypesList();
-<<<<<<< HEAD
-    BlockWithLocations blk = new BlockWithLocations(convert(b.getBlock()),
+    BlockWithLocations blk = new BlockWithLocations(PBHelperClient.
+        convert(b.getBlock()),
         datanodeUuids.toArray(new String[datanodeUuids.size()]),
         storageUuids.toArray(new String[storageUuids.size()]),
-        convertStorageTypes(storageTypes, storageUuids.size()));
+        PBHelperClient.convertStorageTypes(storageTypes, storageUuids.size()));
     if (b.hasIndices()) {
       blk = new StripedBlockWithLocations(blk, b.getIndices().toByteArray(),
           (short) b.getDataBlockNum());
     }
     return blk;
-=======
-    return new BlockWithLocations(PBHelperClient.convert(b.getBlock()),
-        datanodeUuids.toArray(new String[datanodeUuids.size()]),
-        storageUuids.toArray(new String[storageUuids.size()]),
-        PBHelperClient.convertStorageTypes(storageTypes, storageUuids.size()));
->>>>>>> dfd807af
   }
 
   public static BlocksWithLocationsProto convert(BlocksWithLocations blks) {
@@ -438,11 +358,7 @@
     if (b == null) {
       return null;
     }
-<<<<<<< HEAD
-    LocatedBlockProto lb = PBHelper.convertLocatedBlock(b);
-=======
-    LocatedBlockProto lb = PBHelperClient.convert((LocatedBlock) b);
->>>>>>> dfd807af
+    LocatedBlockProto lb = PBHelperClient.convertLocatedBlock(b);
     RecoveringBlockProto.Builder builder = RecoveringBlockProto.newBuilder();
     builder.setBlock(lb).setNewGenStamp(b.getNewGenerationStamp());
     if(b.getNewBlock() != null)
@@ -457,204 +373,7 @@
         new RecoveringBlock(block, locs, PBHelperClient.convert(b.getTruncateBlock())) :
         new RecoveringBlock(block, locs, b.getNewGenStamp());
   }
-  
-<<<<<<< HEAD
-  static public DatanodeInfo convert(DatanodeInfoProto di) {
-    if (di == null) return null;
-    return new DatanodeInfo(
-        PBHelper.convert(di.getId()),
-        di.hasLocation() ? di.getLocation() : null , 
-        di.getCapacity(),  di.getDfsUsed(),  di.getRemaining(),
-        di.getBlockPoolUsed(), di.getCacheCapacity(), di.getCacheUsed(),
-        di.getLastUpdate(), di.getLastUpdateMonotonic(),
-        di.getXceiverCount(), PBHelper.convert(di.getAdminState()));
-  }
-  
-  static public DatanodeInfo[] convert(DatanodeInfoProto di[]) {
-    if (di == null) return null;
-    DatanodeInfo[] result = new DatanodeInfo[di.length];
-    for (int i = 0; i < di.length; i++) {
-      result[i] = convert(di[i]);
-    }    
-    return result;
-  }
-
-  public static DatanodeInfo[] convert(List<DatanodeInfoProto> list) {
-    DatanodeInfo[] info = new DatanodeInfo[list.size()];
-    for (int i = 0; i < info.length; i++) {
-      info[i] = convert(list.get(i));
-    }
-    return info;
-  }
-
-  public static DatanodeStorageReportProto convertDatanodeStorageReport(
-      DatanodeStorageReport report) {
-    return DatanodeStorageReportProto.newBuilder()
-        .setDatanodeInfo(PBHelperClient.convert(report.getDatanodeInfo()))
-        .addAllStorageReports(convertStorageReports(report.getStorageReports()))
-        .build();
-  }
-
-  public static List<DatanodeStorageReportProto> convertDatanodeStorageReports(
-      DatanodeStorageReport[] reports) {
-    final List<DatanodeStorageReportProto> protos
-        = new ArrayList<DatanodeStorageReportProto>(reports.length);
-    for(int i = 0; i < reports.length; i++) {
-      protos.add(convertDatanodeStorageReport(reports[i]));
-    }
-    return protos;
-  }
-
-  public static DatanodeStorageReport convertDatanodeStorageReport(
-      DatanodeStorageReportProto proto) {
-    return new DatanodeStorageReport(
-        convert(proto.getDatanodeInfo()),
-        convertStorageReports(proto.getStorageReportsList()));
-  }
-
-  public static DatanodeStorageReport[] convertDatanodeStorageReports(
-      List<DatanodeStorageReportProto> protos) {
-    final DatanodeStorageReport[] reports
-        = new DatanodeStorageReport[protos.size()];
-    for(int i = 0; i < reports.length; i++) {
-      reports[i] = convertDatanodeStorageReport(protos.get(i));
-    }
-    return reports;
-  }
-
-  public static AdminStates convert(AdminState adminState) {
-    switch(adminState) {
-    case DECOMMISSION_INPROGRESS:
-      return AdminStates.DECOMMISSION_INPROGRESS;
-    case DECOMMISSIONED:
-      return AdminStates.DECOMMISSIONED;
-    case NORMAL:
-    default:
-      return AdminStates.NORMAL;
-    }
-  }
-  
-  public static LocatedBlockProto convertLocatedBlock(LocatedBlock b) {
-    if (b == null) return null;
-    Builder builder = LocatedBlockProto.newBuilder();
-    DatanodeInfo[] locs = b.getLocations();
-    List<DatanodeInfo> cachedLocs =
-        Lists.newLinkedList(Arrays.asList(b.getCachedLocations()));
-    for (int i = 0; i < locs.length; i++) {
-      DatanodeInfo loc = locs[i];
-      builder.addLocs(i, PBHelperClient.convert(loc));
-      boolean locIsCached = cachedLocs.contains(loc);
-      builder.addIsCached(locIsCached);
-      if (locIsCached) {
-        cachedLocs.remove(loc);
-      }
-    }
-    Preconditions.checkArgument(cachedLocs.size() == 0,
-        "Found additional cached replica locations that are not in the set of"
-        + " storage-backed locations!");
-
-    StorageType[] storageTypes = b.getStorageTypes();
-    if (storageTypes != null) {
-      for (StorageType storageType : storageTypes) {
-        builder.addStorageTypes(PBHelperClient.convertStorageType(storageType));
-      }
-    }
-    final String[] storageIDs = b.getStorageIDs();
-    if (storageIDs != null) {
-      builder.addAllStorageIDs(Arrays.asList(storageIDs));
-    }
-    if (b instanceof LocatedStripedBlock) {
-      LocatedStripedBlock sb = (LocatedStripedBlock) b;
-      int[] indices = sb.getBlockIndices();
-      Token<BlockTokenIdentifier>[] blockTokens = sb.getBlockTokens();
-      for (int i = 0; i < indices.length; i++) {
-        builder.addBlockIndex(indices[i]);
-        builder.addBlockTokens(PBHelperClient.convert(blockTokens[i]));
-      }
-    }
-
-    return builder.setB(PBHelperClient.convert(b.getBlock()))
-        .setBlockToken(PBHelperClient.convert(b.getBlockToken()))
-        .setCorrupt(b.isCorrupt()).setOffset(b.getStartOffset()).build();
-  }
-  
-  public static LocatedBlock convertLocatedBlockProto(LocatedBlockProto proto) {
-    if (proto == null) return null;
-    List<DatanodeInfoProto> locs = proto.getLocsList();
-    DatanodeInfo[] targets = new DatanodeInfo[locs.size()];
-    for (int i = 0; i < locs.size(); i++) {
-      targets[i] = PBHelper.convert(locs.get(i));
-    }
-
-    final StorageType[] storageTypes = convertStorageTypes(
-        proto.getStorageTypesList(), locs.size());
-
-    final int storageIDsCount = proto.getStorageIDsCount();
-    final String[] storageIDs;
-    if (storageIDsCount == 0) {
-      storageIDs = null;
-    } else {
-      Preconditions.checkState(storageIDsCount == locs.size());
-      storageIDs = proto.getStorageIDsList().toArray(new String[storageIDsCount]);
-    }
-
-    int[] indices = null;
-    final int indexCount = proto.getBlockIndexCount();
-    if (indexCount > 0) {
-      indices = new int[indexCount];
-      for (int i = 0; i < indexCount; i++) {
-        indices[i] = proto.getBlockIndex(i);
-      }
-    }
-
-    // Set values from the isCached list, re-using references from loc
-    List<DatanodeInfo> cachedLocs = new ArrayList<DatanodeInfo>(locs.size());
-    List<Boolean> isCachedList = proto.getIsCachedList();
-    for (int i=0; i<isCachedList.size(); i++) {
-      if (isCachedList.get(i)) {
-        cachedLocs.add(targets[i]);
-      }
-    }
-
-    final LocatedBlock lb;
-    if (indices == null) {
-      lb = new LocatedBlock(PBHelperClient.convert(proto.getB()), targets,
-          storageIDs, storageTypes, proto.getOffset(), proto.getCorrupt(),
-          cachedLocs.toArray(new DatanodeInfo[cachedLocs.size()]));
-    } else {
-      lb = new LocatedStripedBlock(PBHelperClient.convert(proto.getB()), targets,
-          storageIDs, storageTypes, indices, proto.getOffset(),
-          proto.getCorrupt(),
-          cachedLocs.toArray(new DatanodeInfo[cachedLocs.size()]));
-      List<TokenProto> tokenProtos = proto.getBlockTokensList();
-      Token<BlockTokenIdentifier>[] blockTokens = new Token[indices.length];
-      for (int i = 0; i < indices.length; i++) {
-        blockTokens[i] = PBHelper.convert(tokenProtos.get(i));
-      }
-      ((LocatedStripedBlock) lb).setBlockTokens(blockTokens);
-    }
-    lb.setBlockToken(PBHelper.convert(proto.getBlockToken()));
-
-    return lb;
-  }
-
-  public static Token<BlockTokenIdentifier> convert(
-      TokenProto blockToken) {
-    return new Token<BlockTokenIdentifier>(blockToken.getIdentifier()
-        .toByteArray(), blockToken.getPassword().toByteArray(), new Text(
-        blockToken.getKind()), new Text(blockToken.getService()));
-  }
-
-  
-  public static Token<DelegationTokenIdentifier> convertDelegationToken(
-      TokenProto blockToken) {
-    return new Token<DelegationTokenIdentifier>(blockToken.getIdentifier()
-        .toByteArray(), blockToken.getPassword().toByteArray(), new Text(
-        blockToken.getKind()), new Text(blockToken.getService()));
-  }
-
-=======
->>>>>>> dfd807af
+
   public static ReplicaState convert(ReplicaStateProto state) {
     switch (state) {
     case RBW:
@@ -1017,535 +736,6 @@
         .setCapabilities(info.getCapabilities())
         .build();
   }
-<<<<<<< HEAD
-  
-  // Located Block Arrays and Lists
-  public static LocatedBlockProto[] convertLocatedBlocks(LocatedBlock[] lb) {
-    if (lb == null) return null;
-    return convertLocatedBlocks2(Arrays.asList(lb))
-        .toArray(new LocatedBlockProto[lb.length]);
-  }
-  
-  public static LocatedBlock[] convertLocatedBlocks(LocatedBlockProto[] lb) {
-    if (lb == null) return null;
-    return convertLocatedBlocks(Arrays.asList(lb))
-        .toArray(new LocatedBlock[lb.length]);
-  }
-  
-  public static List<LocatedBlock> convertLocatedBlocks(
-      List<LocatedBlockProto> lb) {
-    if (lb == null) return null;
-    final int len = lb.size();
-    List<LocatedBlock> result = new ArrayList<>(len);
-    for (LocatedBlockProto aLb : lb) {
-      result.add(PBHelper.convertLocatedBlockProto(aLb));
-    }
-    return result;
-  }
-  
-  public static List<LocatedBlockProto> convertLocatedBlocks2(
-      List<LocatedBlock> lb) {
-    if (lb == null) return null;
-    final int len = lb.size();
-    List<LocatedBlockProto> result = new ArrayList<>(len);
-    for (LocatedBlock aLb : lb) {
-      result.add(PBHelper.convertLocatedBlock(aLb));
-    }
-    return result;
-  }
-  
-  
-  // LocatedBlocks
-  public static LocatedBlocks convert(LocatedBlocksProto lb) {
-    return new LocatedBlocks(
-        lb.getFileLength(), lb.getUnderConstruction(),
-        PBHelper.convertLocatedBlocks(lb.getBlocksList()),
-        lb.hasLastBlock() ?
-            PBHelper.convertLocatedBlockProto(lb.getLastBlock()) : null,
-        lb.getIsLastBlockComplete(),
-        lb.hasFileEncryptionInfo() ? convert(lb.getFileEncryptionInfo()) : null,
-        lb.hasEcPolicy() ? convertErasureCodingPolicy(lb.getEcPolicy()) : null);
-  }
-  
-  public static LocatedBlocksProto convert(LocatedBlocks lb) {
-    if (lb == null) {
-      return null;
-    }
-    LocatedBlocksProto.Builder builder = 
-        LocatedBlocksProto.newBuilder();
-    if (lb.getLastLocatedBlock() != null) {
-      builder.setLastBlock(
-          PBHelper.convertLocatedBlock(lb.getLastLocatedBlock()));
-    }
-    if (lb.getFileEncryptionInfo() != null) {
-      builder.setFileEncryptionInfo(convert(lb.getFileEncryptionInfo()));
-    }
-    if (lb.getErasureCodingPolicy() != null) {
-      builder.setEcPolicy(convertErasureCodingPolicy(lb.getErasureCodingPolicy()));
-    }
-    return builder.setFileLength(lb.getFileLength())
-        .setUnderConstruction(lb.isUnderConstruction())
-        .addAllBlocks(PBHelper.convertLocatedBlocks2(lb.getLocatedBlocks()))
-        .setIsLastBlockComplete(lb.isLastBlockComplete()).build();
-  }
-  
-  // DataEncryptionKey
-  public static DataEncryptionKey convert(DataEncryptionKeyProto bet) {
-    String encryptionAlgorithm = bet.getEncryptionAlgorithm();
-    return new DataEncryptionKey(bet.getKeyId(),
-        bet.getBlockPoolId(),
-        bet.getNonce().toByteArray(),
-        bet.getEncryptionKey().toByteArray(),
-        bet.getExpiryDate(),
-        encryptionAlgorithm.isEmpty() ? null : encryptionAlgorithm);
-  }
-  
-  public static DataEncryptionKeyProto convert(DataEncryptionKey bet) {
-    DataEncryptionKeyProto.Builder b = DataEncryptionKeyProto.newBuilder()
-        .setKeyId(bet.keyId)
-        .setBlockPoolId(bet.blockPoolId)
-        .setNonce(ByteString.copyFrom(bet.nonce))
-        .setEncryptionKey(ByteString.copyFrom(bet.encryptionKey))
-        .setExpiryDate(bet.expiryDate);
-    if (bet.encryptionAlgorithm != null) {
-      b.setEncryptionAlgorithm(bet.encryptionAlgorithm);
-    }
-    return b.build();
-  }
-  
-  public static FsServerDefaults convert(FsServerDefaultsProto fs) {
-    if (fs == null) return null;
-    return new FsServerDefaults(
-        fs.getBlockSize(), fs.getBytesPerChecksum(), 
-        fs.getWritePacketSize(), (short) fs.getReplication(),
-        fs.getFileBufferSize(),
-        fs.getEncryptDataTransfer(),
-        fs.getTrashInterval(),
-        PBHelperClient.convert(fs.getChecksumType()));
-  }
-  
-  public static FsServerDefaultsProto convert(FsServerDefaults fs) {
-    if (fs == null) return null;
-    return FsServerDefaultsProto.newBuilder().
-      setBlockSize(fs.getBlockSize()).
-      setBytesPerChecksum(fs.getBytesPerChecksum()).
-      setWritePacketSize(fs.getWritePacketSize())
-      .setReplication(fs.getReplication())
-      .setFileBufferSize(fs.getFileBufferSize())
-      .setEncryptDataTransfer(fs.getEncryptDataTransfer())
-      .setTrashInterval(fs.getTrashInterval())
-      .setChecksumType(PBHelperClient.convert(fs.getChecksumType()))
-      .build();
-  }
-  
-  public static FsPermissionProto convert(FsPermission p) {
-    return FsPermissionProto.newBuilder().setPerm(p.toExtendedShort()).build();
-  }
-  
-  public static FsPermission convert(FsPermissionProto p) {
-    return new FsPermissionExtension((short)p.getPerm());
-  }
-  
-  
-  // The creatFlag field in PB is a bitmask whose values are the same a the 
-  // emum values of CreateFlag
-  public static int convertCreateFlag(EnumSetWritable<CreateFlag> flag) {
-    int value = 0;
-    if (flag.contains(CreateFlag.APPEND)) {
-      value |= CreateFlagProto.APPEND.getNumber();
-    }
-    if (flag.contains(CreateFlag.CREATE)) {
-      value |= CreateFlagProto.CREATE.getNumber();
-    }
-    if (flag.contains(CreateFlag.OVERWRITE)) {
-      value |= CreateFlagProto.OVERWRITE.getNumber();
-    }
-    if (flag.contains(CreateFlag.LAZY_PERSIST)) {
-      value |= CreateFlagProto.LAZY_PERSIST.getNumber();
-    }
-    if (flag.contains(CreateFlag.NEW_BLOCK)) {
-      value |= CreateFlagProto.NEW_BLOCK.getNumber();
-    }
-    return value;
-  }
-  
-  public static EnumSetWritable<CreateFlag> convertCreateFlag(int flag) {
-    EnumSet<CreateFlag> result = 
-       EnumSet.noneOf(CreateFlag.class);   
-    if ((flag & CreateFlagProto.APPEND_VALUE) == CreateFlagProto.APPEND_VALUE) {
-      result.add(CreateFlag.APPEND);
-    }
-    if ((flag & CreateFlagProto.CREATE_VALUE) == CreateFlagProto.CREATE_VALUE) {
-      result.add(CreateFlag.CREATE);
-    }
-    if ((flag & CreateFlagProto.OVERWRITE_VALUE) 
-        == CreateFlagProto.OVERWRITE_VALUE) {
-      result.add(CreateFlag.OVERWRITE);
-    }
-    if ((flag & CreateFlagProto.LAZY_PERSIST_VALUE)
-        == CreateFlagProto.LAZY_PERSIST_VALUE) {
-      result.add(CreateFlag.LAZY_PERSIST);
-    }
-    if ((flag & CreateFlagProto.NEW_BLOCK_VALUE)
-        == CreateFlagProto.NEW_BLOCK_VALUE) {
-      result.add(CreateFlag.NEW_BLOCK);
-    }
-    return new EnumSetWritable<CreateFlag>(result, CreateFlag.class);
-  }
-
-  public static int convertCacheFlags(EnumSet<CacheFlag> flags) {
-    int value = 0;
-    if (flags.contains(CacheFlag.FORCE)) {
-      value |= CacheFlagProto.FORCE.getNumber();
-    }
-    return value;
-  }
-
-  public static EnumSet<CacheFlag> convertCacheFlags(int flags) {
-    EnumSet<CacheFlag> result = EnumSet.noneOf(CacheFlag.class);
-    if ((flags & CacheFlagProto.FORCE_VALUE) == CacheFlagProto.FORCE_VALUE) {
-      result.add(CacheFlag.FORCE);
-    }
-    return result;
-  }
-
-  public static HdfsFileStatus convert(HdfsFileStatusProto fs) {
-    if (fs == null)
-      return null;
-    return new HdfsLocatedFileStatus(
-        fs.getLength(), fs.getFileType().equals(FileType.IS_DIR), 
-        fs.getBlockReplication(), fs.getBlocksize(),
-        fs.getModificationTime(), fs.getAccessTime(),
-        PBHelper.convert(fs.getPermission()), fs.getOwner(), fs.getGroup(), 
-        fs.getFileType().equals(FileType.IS_SYMLINK) ? 
-            fs.getSymlink().toByteArray() : null,
-        fs.getPath().toByteArray(),
-        fs.hasFileId()? fs.getFileId(): HdfsConstants.GRANDFATHER_INODE_ID,
-        fs.hasLocations() ? PBHelper.convert(fs.getLocations()) : null,
-        fs.hasChildrenNum() ? fs.getChildrenNum() : -1,
-        fs.hasFileEncryptionInfo() ? convert(fs.getFileEncryptionInfo()) : null,
-        fs.hasStoragePolicy() ? (byte) fs.getStoragePolicy()
-            : HdfsConstants.BLOCK_STORAGE_POLICY_ID_UNSPECIFIED,
-        fs.hasEcPolicy() ? PBHelper.convertErasureCodingPolicy(fs.getEcPolicy()) : null);
-  }
-
-  public static SnapshottableDirectoryStatus convert(
-      SnapshottableDirectoryStatusProto sdirStatusProto) {
-    if (sdirStatusProto == null) {
-      return null;
-    }
-    final HdfsFileStatusProto status = sdirStatusProto.getDirStatus();
-    return new SnapshottableDirectoryStatus(
-        status.getModificationTime(),
-        status.getAccessTime(),
-        PBHelper.convert(status.getPermission()),
-        status.getOwner(),
-        status.getGroup(),
-        status.getPath().toByteArray(),
-        status.getFileId(),
-        status.getChildrenNum(),
-        sdirStatusProto.getSnapshotNumber(),
-        sdirStatusProto.getSnapshotQuota(),
-        sdirStatusProto.getParentFullpath().toByteArray());
-  }
-  
-  public static HdfsFileStatusProto convert(HdfsFileStatus fs) {
-    if (fs == null)
-      return null;
-    FileType fType = FileType.IS_FILE;
-    if (fs.isDir()) {
-      fType = FileType.IS_DIR;
-    } else if (fs.isSymlink()) {
-      fType = FileType.IS_SYMLINK;
-    }
-
-    HdfsFileStatusProto.Builder builder = 
-     HdfsFileStatusProto.newBuilder().
-      setLength(fs.getLen()).
-      setFileType(fType).
-      setBlockReplication(fs.getReplication()).
-      setBlocksize(fs.getBlockSize()).
-      setModificationTime(fs.getModificationTime()).
-      setAccessTime(fs.getAccessTime()).
-      setPermission(PBHelper.convert(fs.getPermission())).
-      setOwner(fs.getOwner()).
-      setGroup(fs.getGroup()).
-      setFileId(fs.getFileId()).
-      setChildrenNum(fs.getChildrenNum()).
-      setPath(ByteString.copyFrom(fs.getLocalNameInBytes())).
-      setStoragePolicy(fs.getStoragePolicy());
-    if (fs.isSymlink())  {
-      builder.setSymlink(ByteString.copyFrom(fs.getSymlinkInBytes()));
-    }
-    if (fs.getFileEncryptionInfo() != null) {
-      builder.setFileEncryptionInfo(convert(fs.getFileEncryptionInfo()));
-    }
-    if (fs instanceof HdfsLocatedFileStatus) {
-      final HdfsLocatedFileStatus lfs = (HdfsLocatedFileStatus) fs;
-      LocatedBlocks locations = lfs.getBlockLocations();
-      if (locations != null) {
-        builder.setLocations(PBHelper.convert(locations));
-      }
-    }
-    if(fs.getErasureCodingPolicy() != null) {
-      builder.setEcPolicy(PBHelper.convertErasureCodingPolicy(fs.getErasureCodingPolicy()));
-    }
-    return builder.build();
-  }
-  
-  public static SnapshottableDirectoryStatusProto convert(
-      SnapshottableDirectoryStatus status) {
-    if (status == null) {
-      return null;
-    }
-    int snapshotNumber = status.getSnapshotNumber();
-    int snapshotQuota = status.getSnapshotQuota();
-    byte[] parentFullPath = status.getParentFullPath();
-    ByteString parentFullPathBytes = ByteString.copyFrom(
-        parentFullPath == null ? DFSUtilClient.EMPTY_BYTES : parentFullPath);
-    HdfsFileStatusProto fs = convert(status.getDirStatus());
-    SnapshottableDirectoryStatusProto.Builder builder = 
-        SnapshottableDirectoryStatusProto
-        .newBuilder().setSnapshotNumber(snapshotNumber)
-        .setSnapshotQuota(snapshotQuota).setParentFullpath(parentFullPathBytes)
-        .setDirStatus(fs);
-    return builder.build();
-  }
-  
-  public static HdfsFileStatusProto[] convert(HdfsFileStatus[] fs) {
-    if (fs == null) return null;
-    final int len = fs.length;
-    HdfsFileStatusProto[] result = new HdfsFileStatusProto[len];
-    for (int i = 0; i < len; ++i) {
-      result[i] = PBHelper.convert(fs[i]);
-    }
-    return result;
-  }
-  
-  public static HdfsFileStatus[] convert(HdfsFileStatusProto[] fs) {
-    if (fs == null) return null;
-    final int len = fs.length;
-    HdfsFileStatus[] result = new HdfsFileStatus[len];
-    for (int i = 0; i < len; ++i) {
-      result[i] = PBHelper.convert(fs[i]);
-    }
-    return result;
-  }
-  
-  public static DirectoryListing convert(DirectoryListingProto dl) {
-    if (dl == null)
-      return null;
-    List<HdfsFileStatusProto> partList =  dl.getPartialListingList();
-    return new DirectoryListing( 
-        partList.isEmpty() ? new HdfsLocatedFileStatus[0] 
-          : PBHelper.convert(
-              partList.toArray(new HdfsFileStatusProto[partList.size()])),
-        dl.getRemainingEntries());
-  }
-
-  public static DirectoryListingProto convert(DirectoryListing d) {
-    if (d == null)
-      return null;
-    return DirectoryListingProto.newBuilder().
-        addAllPartialListing(Arrays.asList(
-            PBHelper.convert(d.getPartialListing()))).
-        setRemainingEntries(d.getRemainingEntries()).
-        build();
-  }
-
-  public static long[] convert(GetFsStatsResponseProto res) {
-    long[] result = new long[7];
-    result[ClientProtocol.GET_STATS_CAPACITY_IDX] = res.getCapacity();
-    result[ClientProtocol.GET_STATS_USED_IDX] = res.getUsed();
-    result[ClientProtocol.GET_STATS_REMAINING_IDX] = res.getRemaining();
-    result[ClientProtocol.GET_STATS_UNDER_REPLICATED_IDX] = res.getUnderReplicated();
-    result[ClientProtocol.GET_STATS_CORRUPT_BLOCKS_IDX] = res.getCorruptBlocks();
-    result[ClientProtocol.GET_STATS_MISSING_BLOCKS_IDX] = res.getMissingBlocks();
-    result[ClientProtocol.GET_STATS_MISSING_REPL_ONE_BLOCKS_IDX] =
-        res.getMissingReplOneBlocks();
-    return result;
-  }
-  
-  public static GetFsStatsResponseProto convert(long[] fsStats) {
-    GetFsStatsResponseProto.Builder result = GetFsStatsResponseProto
-        .newBuilder();
-    if (fsStats.length >= ClientProtocol.GET_STATS_CAPACITY_IDX + 1)
-      result.setCapacity(fsStats[ClientProtocol.GET_STATS_CAPACITY_IDX]);
-    if (fsStats.length >= ClientProtocol.GET_STATS_USED_IDX + 1)
-      result.setUsed(fsStats[ClientProtocol.GET_STATS_USED_IDX]);
-    if (fsStats.length >= ClientProtocol.GET_STATS_REMAINING_IDX + 1)
-      result.setRemaining(fsStats[ClientProtocol.GET_STATS_REMAINING_IDX]);
-    if (fsStats.length >= ClientProtocol.GET_STATS_UNDER_REPLICATED_IDX + 1)
-      result.setUnderReplicated(
-              fsStats[ClientProtocol.GET_STATS_UNDER_REPLICATED_IDX]);
-    if (fsStats.length >= ClientProtocol.GET_STATS_CORRUPT_BLOCKS_IDX + 1)
-      result.setCorruptBlocks(
-          fsStats[ClientProtocol.GET_STATS_CORRUPT_BLOCKS_IDX]);
-    if (fsStats.length >= ClientProtocol.GET_STATS_MISSING_BLOCKS_IDX + 1)
-      result.setMissingBlocks(
-          fsStats[ClientProtocol.GET_STATS_MISSING_BLOCKS_IDX]);
-    if (fsStats.length >= ClientProtocol.GET_STATS_MISSING_REPL_ONE_BLOCKS_IDX + 1)
-      result.setMissingReplOneBlocks(
-          fsStats[ClientProtocol.GET_STATS_MISSING_REPL_ONE_BLOCKS_IDX]);
-    return result.build();
-  }
-  
-  public static DatanodeReportTypeProto
-    convert(DatanodeReportType t) {
-    switch (t) {
-    case ALL: return DatanodeReportTypeProto.ALL;
-    case LIVE: return DatanodeReportTypeProto.LIVE;
-    case DEAD: return DatanodeReportTypeProto.DEAD;
-    case DECOMMISSIONING: return DatanodeReportTypeProto.DECOMMISSIONING;
-    default: 
-      throw new IllegalArgumentException("Unexpected data type report:" + t);
-    }
-  }
-  
-  public static DatanodeReportType 
-    convert(DatanodeReportTypeProto t) {
-    switch (t) {
-    case ALL: return DatanodeReportType.ALL;
-    case LIVE: return DatanodeReportType.LIVE;
-    case DEAD: return DatanodeReportType.DEAD;
-    case DECOMMISSIONING: return DatanodeReportType.DECOMMISSIONING;
-    default: 
-      throw new IllegalArgumentException("Unexpected data type report:" + t);
-    }
-  }
-
-  public static SafeModeActionProto convert(
-      SafeModeAction a) {
-    switch (a) {
-    case SAFEMODE_LEAVE:
-      return SafeModeActionProto.SAFEMODE_LEAVE;
-    case SAFEMODE_ENTER:
-      return SafeModeActionProto.SAFEMODE_ENTER;
-    case SAFEMODE_GET:
-      return SafeModeActionProto.SAFEMODE_GET;
-    default:
-      throw new IllegalArgumentException("Unexpected SafeModeAction :" + a);
-    }
-  }
-  
-  public static SafeModeAction convert(
-      ClientNamenodeProtocolProtos.SafeModeActionProto a) {
-    switch (a) {
-    case SAFEMODE_LEAVE:
-      return SafeModeAction.SAFEMODE_LEAVE;
-    case SAFEMODE_ENTER:
-      return SafeModeAction.SAFEMODE_ENTER;
-    case SAFEMODE_GET:
-      return SafeModeAction.SAFEMODE_GET;
-    default:
-      throw new IllegalArgumentException("Unexpected SafeModeAction :" + a);
-    }
-  }
-  
-  public static RollingUpgradeActionProto convert(RollingUpgradeAction a) {
-    switch (a) {
-    case QUERY:
-      return RollingUpgradeActionProto.QUERY;
-    case PREPARE:
-      return RollingUpgradeActionProto.START;
-    case FINALIZE:
-      return RollingUpgradeActionProto.FINALIZE;
-    default:
-      throw new IllegalArgumentException("Unexpected value: " + a);
-    }
-  }
-  
-  public static RollingUpgradeAction convert(RollingUpgradeActionProto a) {
-    switch (a) {
-    case QUERY:
-      return RollingUpgradeAction.QUERY;
-    case START:
-      return RollingUpgradeAction.PREPARE;
-    case FINALIZE:
-      return RollingUpgradeAction.FINALIZE;
-    default:
-      throw new IllegalArgumentException("Unexpected value: " + a);
-    }
-  }
-
-  public static RollingUpgradeStatusProto convertRollingUpgradeStatus(
-      RollingUpgradeStatus status) {
-    return RollingUpgradeStatusProto.newBuilder()
-        .setBlockPoolId(status.getBlockPoolId())
-        .setFinalized(status.isFinalized())
-        .build();
-  }
-
-  public static RollingUpgradeStatus convert(RollingUpgradeStatusProto proto) {
-    return new RollingUpgradeStatus(proto.getBlockPoolId(),
-        proto.getFinalized());
-  }
-
-  public static RollingUpgradeInfoProto convert(RollingUpgradeInfo info) {
-    return RollingUpgradeInfoProto.newBuilder()
-        .setStatus(convertRollingUpgradeStatus(info))
-        .setCreatedRollbackImages(info.createdRollbackImages())
-        .setStartTime(info.getStartTime())
-        .setFinalizeTime(info.getFinalizeTime())
-        .build();
-  }
-
-  public static RollingUpgradeInfo convert(RollingUpgradeInfoProto proto) {
-    RollingUpgradeStatusProto status = proto.getStatus();
-    return new RollingUpgradeInfo(status.getBlockPoolId(),
-        proto.getCreatedRollbackImages(),
-        proto.getStartTime(), proto.getFinalizeTime());
-  }
-
-  public static CorruptFileBlocks convert(CorruptFileBlocksProto c) {
-    if (c == null)
-      return null;
-    List<String> fileList = c.getFilesList();
-    return new CorruptFileBlocks(fileList.toArray(new String[fileList.size()]),
-        c.getCookie());
-  }
-
-  public static CorruptFileBlocksProto convert(CorruptFileBlocks c) {
-    if (c == null)
-      return null;
-    return CorruptFileBlocksProto.newBuilder().
-        addAllFiles(Arrays.asList(c.getFiles())).
-        setCookie(c.getCookie()).
-        build();
-  }
-  
-  public static ContentSummary convert(ContentSummaryProto cs) {
-    if (cs == null) return null;
-    ContentSummary.Builder builder = new ContentSummary.Builder();
-    builder.length(cs.getLength()).
-        fileCount(cs.getFileCount()).
-        directoryCount(cs.getDirectoryCount()).
-        quota(cs.getQuota()).
-        spaceConsumed(cs.getSpaceConsumed()).
-        spaceQuota(cs.getSpaceQuota());
-    if (cs.hasTypeQuotaInfos()) {
-      for (HdfsProtos.StorageTypeQuotaInfoProto info :
-          cs.getTypeQuotaInfos().getTypeQuotaInfoList()) {
-        StorageType type = PBHelperClient.convertStorageType(info.getType());
-        builder.typeConsumed(type, info.getConsumed());
-        builder.typeQuota(type, info.getQuota());
-      }
-    }
-    return builder.build();
-  }
-  
-  public static ContentSummaryProto convert(ContentSummary cs) {
-    if (cs == null) return null;
-    ContentSummaryProto.Builder builder = ContentSummaryProto.newBuilder();
-        builder.setLength(cs.getLength()).
-        setFileCount(cs.getFileCount()).
-        setDirectoryCount(cs.getDirectoryCount()).
-        setQuota(cs.getQuota()).
-        setSpaceConsumed(cs.getSpaceConsumed()).
-        setSpaceQuota(cs.getSpaceQuota());
-=======
->>>>>>> dfd807af
-
 
   public static NNHAStatusHeartbeat convert(NNHAStatusHeartbeatProto s) {
     if (s == null) return null;
@@ -1632,46 +822,49 @@
         build();
   }
 
-  public static ECSchema convertECSchema(ECSchemaProto schema) {
-    List<ECSchemaOptionEntryProto> optionsList = schema.getOptionsList();
-    Map<String, String> options = new HashMap<>(optionsList.size());
-    for (ECSchemaOptionEntryProto option : optionsList) {
-      options.put(option.getKey(), option.getValue());
-    }
-    return new ECSchema(schema.getCodecName(), schema.getDataUnits(),
-        schema.getParityUnits(), options);
-  }
-
-  public static ECSchemaProto convertECSchema(ECSchema schema) {
-    ECSchemaProto.Builder builder = ECSchemaProto.newBuilder()
-        .setCodecName(schema.getCodecName())
-        .setDataUnits(schema.getNumDataUnits())
-        .setParityUnits(schema.getNumParityUnits());
-    Set<Entry<String, String>> entrySet = schema.getExtraOptions().entrySet();
-    for (Entry<String, String> entry : entrySet) {
-      builder.addOptions(ECSchemaOptionEntryProto.newBuilder()
-          .setKey(entry.getKey()).setValue(entry.getValue()).build());
-    }
-    return builder.build();
-  }
-
-  public static ErasureCodingPolicy convertErasureCodingPolicy(
-      ErasureCodingPolicyProto policy) {
-    return new ErasureCodingPolicy(policy.getName(),
-        convertECSchema(policy.getSchema()),
-        policy.getCellSize());
-  }
-
-  public static ErasureCodingPolicyProto convertErasureCodingPolicy(
-      ErasureCodingPolicy policy) {
-    ErasureCodingPolicyProto.Builder builder = ErasureCodingPolicyProto
-        .newBuilder()
-        .setName(policy.getName())
-        .setSchema(convertECSchema(policy.getSchema()))
-        .setCellSize(policy.getCellSize());
-    return builder.build();
-  }
-  
+  private static List<Integer> convertIntArray(short[] liveBlockIndices) {
+    List<Integer> liveBlockIndicesList = new ArrayList<>();
+    for (short s : liveBlockIndices) {
+      liveBlockIndicesList.add((int) s);
+    }
+    return liveBlockIndicesList;
+  }
+
+  private static StorageTypesProto convertStorageTypesProto(
+      StorageType[] targetStorageTypes) {
+    StorageTypesProto.Builder builder = StorageTypesProto.newBuilder();
+    for (StorageType storageType : targetStorageTypes) {
+      builder.addStorageTypes(PBHelperClient.convertStorageType(storageType));
+    }
+    return builder.build();
+  }
+
+  private static HdfsProtos.StorageUuidsProto convertStorageIDs(String[] targetStorageIDs) {
+    HdfsProtos.StorageUuidsProto.Builder builder = HdfsProtos.StorageUuidsProto.newBuilder();
+    for (String storageUuid : targetStorageIDs) {
+      builder.addStorageUuids(storageUuid);
+    }
+    return builder.build();
+  }
+
+  private static DatanodeInfosProto convertToDnInfosProto(DatanodeInfo[] dnInfos) {
+    DatanodeInfosProto.Builder builder = DatanodeInfosProto.newBuilder();
+    for (DatanodeInfo datanodeInfo : dnInfos) {
+      builder.addDatanodes(PBHelperClient.convert(datanodeInfo));
+    }
+    return builder.build();
+  }
+
+  private static String[] convert(HdfsProtos.StorageUuidsProto targetStorageUuidsProto) {
+    List<String> storageUuidsList = targetStorageUuidsProto
+        .getStorageUuidsList();
+    String[] storageUuids = new String[storageUuidsList.size()];
+    for (int i = 0; i < storageUuidsList.size(); i++) {
+      storageUuids[i] = storageUuidsList.get(i);
+    }
+    return storageUuids;
+  }
+
   public static BlockECRecoveryInfo convertBlockECRecoveryInfo(
       BlockECRecoveryInfoProto blockEcRecoveryInfoProto) {
     ExtendedBlockProto blockProto = blockEcRecoveryInfoProto.getBlock();
@@ -1679,19 +872,19 @@
 
     DatanodeInfosProto sourceDnInfosProto = blockEcRecoveryInfoProto
         .getSourceDnInfos();
-    DatanodeInfo[] sourceDnInfos = convert(sourceDnInfosProto);
+    DatanodeInfo[] sourceDnInfos = PBHelperClient.convert(sourceDnInfosProto);
 
     DatanodeInfosProto targetDnInfosProto = blockEcRecoveryInfoProto
         .getTargetDnInfos();
-    DatanodeInfo[] targetDnInfos = convert(targetDnInfosProto);
-
-    StorageUuidsProto targetStorageUuidsProto = blockEcRecoveryInfoProto
+    DatanodeInfo[] targetDnInfos = PBHelperClient.convert(targetDnInfosProto);
+
+    HdfsProtos.StorageUuidsProto targetStorageUuidsProto = blockEcRecoveryInfoProto
         .getTargetStorageUuids();
     String[] targetStorageUuids = convert(targetStorageUuidsProto);
 
     StorageTypesProto targetStorageTypesProto = blockEcRecoveryInfoProto
         .getTargetStorageTypes();
-    StorageType[] convertStorageTypes = convertStorageTypes(
+    StorageType[] convertStorageTypes = PBHelperClient.convertStorageTypes(
         targetStorageTypesProto.getStorageTypesList(), targetStorageTypesProto
             .getStorageTypesList().size());
 
@@ -1703,7 +896,8 @@
     }
 
     ErasureCodingPolicy ecPolicy =
-        convertErasureCodingPolicy(blockEcRecoveryInfoProto.getEcPolicy());
+        PBHelperClient.convertErasureCodingPolicy(
+            blockEcRecoveryInfoProto.getEcPolicy());
 
     return new BlockECRecoveryInfo(block, sourceDnInfos, targetDnInfos,
         targetStorageUuids, convertStorageTypes, liveBlkIndices, ecPolicy);
@@ -1732,55 +926,12 @@
     short[] liveBlockIndices = blockEcRecoveryInfo.getLiveBlockIndices();
     builder.addAllLiveBlockIndices(convertIntArray(liveBlockIndices));
 
-    builder.setEcPolicy(convertErasureCodingPolicy(blockEcRecoveryInfo
-        .getErasureCodingPolicy()));
-
-    return builder.build();
-  }
-
-  private static List<Integer> convertIntArray(short[] liveBlockIndices) {
-    List<Integer> liveBlockIndicesList = new ArrayList<Integer>();
-    for (short s : liveBlockIndices) {
-      liveBlockIndicesList.add((int) s);
-    }
-    return liveBlockIndicesList;
-  }
-
-  private static StorageTypesProto convertStorageTypesProto(
-      StorageType[] targetStorageTypes) {
-    StorageTypesProto.Builder builder = StorageTypesProto.newBuilder();
-    for (StorageType storageType : targetStorageTypes) {
-      builder.addStorageTypes(PBHelperClient.convertStorageType(storageType));
-    }
-    return builder.build();
-  }
-
-  private static StorageUuidsProto convertStorageIDs(String[] targetStorageIDs) {
-    StorageUuidsProto.Builder builder = StorageUuidsProto.newBuilder();
-    for (String storageUuid : targetStorageIDs) {
-      builder.addStorageUuids(storageUuid);
-    }
-    return builder.build();
-  }
-
-  private static DatanodeInfosProto convertToDnInfosProto(DatanodeInfo[] dnInfos) {
-    DatanodeInfosProto.Builder builder = DatanodeInfosProto.newBuilder();
-    for (DatanodeInfo datanodeInfo : dnInfos) {
-      builder.addDatanodes(PBHelperClient.convert(datanodeInfo));
-    }
-    return builder.build();
-  }
-
-  private static String[] convert(StorageUuidsProto targetStorageUuidsProto) {
-    List<String> storageUuidsList = targetStorageUuidsProto
-        .getStorageUuidsList();
-    String[] storageUuids = new String[storageUuidsList.size()];
-    for (int i = 0; i < storageUuidsList.size(); i++) {
-      storageUuids[i] = storageUuidsList.get(i);
-    }
-    return storageUuids;
-  }
-  
+    builder.setEcPolicy(PBHelperClient.convertErasureCodingPolicy(
+        blockEcRecoveryInfo.getErasureCodingPolicy()));
+
+    return builder.build();
+  }
+
   public static BlockECRecoveryCommandProto convert(
       BlockECRecoveryCommand blkECRecoveryCmd) {
     BlockECRecoveryCommandProto.Builder builder = BlockECRecoveryCommandProto
@@ -1793,10 +944,10 @@
     }
     return builder.build();
   }
-  
+
   public static BlockECRecoveryCommand convert(
       BlockECRecoveryCommandProto blkECRecoveryCmdProto) {
-    Collection<BlockECRecoveryInfo> blkECRecoveryInfos = new ArrayList<BlockECRecoveryInfo>();
+    Collection<BlockECRecoveryInfo> blkECRecoveryInfos = new ArrayList<>();
     List<BlockECRecoveryInfoProto> blockECRecoveryinfoList = blkECRecoveryCmdProto
         .getBlockECRecoveryinfoList();
     for (BlockECRecoveryInfoProto blockECRecoveryInfoProto : blockECRecoveryinfoList) {
