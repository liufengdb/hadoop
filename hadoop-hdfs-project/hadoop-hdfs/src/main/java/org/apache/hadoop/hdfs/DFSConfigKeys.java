/**
 * Licensed to the Apache Software Foundation (ASF) under one
 * or more contributor license agreements.  See the NOTICE file
 * distributed with this work for additional information
 * regarding copyright ownership.  The ASF licenses this file
 * to you under the Apache License, Version 2.0 (the
 * "License"); you may not use this file except in compliance
 * with the License.  You may obtain a copy of the License at
 *
 *     http://www.apache.org/licenses/LICENSE-2.0
 *
 * Unless required by applicable law or agreed to in writing, software
 * distributed under the License is distributed on an "AS IS" BASIS,
 * WITHOUT WARRANTIES OR CONDITIONS OF ANY KIND, either express or implied.
 * See the License for the specific language governing permissions and
 * limitations under the License.
 */

package org.apache.hadoop.hdfs;

import org.apache.hadoop.classification.InterfaceAudience;
import org.apache.hadoop.fs.CommonConfigurationKeys;

/** 
 * This class contains constants for configuration keys used
 * in hdfs.
 *
 */

@InterfaceAudience.Private
public class DFSConfigKeys extends CommonConfigurationKeys {

  public static final String  DFS_BLOCK_SIZE_KEY = "dfs.blocksize";
  public static final long    DFS_BLOCK_SIZE_DEFAULT = 64*1024*1024;
  public static final String  DFS_REPLICATION_KEY = "dfs.replication";
  public static final short   DFS_REPLICATION_DEFAULT = 3;
  public static final String  DFS_STREAM_BUFFER_SIZE_KEY = "dfs.stream-buffer-size";
  public static final int     DFS_STREAM_BUFFER_SIZE_DEFAULT = 4096;
  public static final String  DFS_BYTES_PER_CHECKSUM_KEY = "dfs.bytes-per-checksum";
  public static final int     DFS_BYTES_PER_CHECKSUM_DEFAULT = 512;
  public static final String  DFS_CLIENT_WRITE_PACKET_SIZE_KEY = "dfs.client-write-packet-size";
  public static final int     DFS_CLIENT_WRITE_PACKET_SIZE_DEFAULT = 64*1024;
  public static final String  DFS_CLIENT_WRITE_REPLACE_DATANODE_ON_FAILURE_ENABLE_KEY = "dfs.client.block.write.replace-datanode-on-failure.enable";
  public static final boolean DFS_CLIENT_WRITE_REPLACE_DATANODE_ON_FAILURE_ENABLE_DEFAULT = true;
  public static final String  DFS_CLIENT_WRITE_REPLACE_DATANODE_ON_FAILURE_POLICY_KEY = "dfs.client.block.write.replace-datanode-on-failure.policy";
  public static final String  DFS_CLIENT_WRITE_REPLACE_DATANODE_ON_FAILURE_POLICY_DEFAULT = "DEFAULT";
  public static final String  DFS_CLIENT_SOCKET_CACHE_CAPACITY_KEY = "dfs.client.socketcache.capacity";
  public static final int     DFS_CLIENT_SOCKET_CACHE_CAPACITY_DEFAULT = 16;
  public static final String  DFS_CLIENT_FAILOVER_PROXY_PROVIDER_KEY_PREFIX = "dfs.client.failover.proxy.provider";
  
  public static final String  DFS_NAMENODE_BACKUP_ADDRESS_KEY = "dfs.namenode.backup.address";
  public static final String  DFS_NAMENODE_BACKUP_ADDRESS_DEFAULT = "localhost:50100";
  public static final String  DFS_NAMENODE_BACKUP_HTTP_ADDRESS_KEY = "dfs.namenode.backup.http-address";
  public static final String  DFS_NAMENODE_BACKUP_HTTP_ADDRESS_DEFAULT = "0.0.0.0:50105";
  public static final String  DFS_NAMENODE_BACKUP_SERVICE_RPC_ADDRESS_KEY = "dfs.namenode.backup.dnrpc-address";
  public static final String  DFS_DATANODE_BALANCE_BANDWIDTHPERSEC_KEY = "dfs.datanode.balance.bandwidthPerSec";
  public static final long    DFS_DATANODE_BALANCE_BANDWIDTHPERSEC_DEFAULT = 1024*1024;
  public static final String  DFS_DATANODE_READAHEAD_BYTES_KEY = "dfs.datanode.readahead.bytes";
  public static final long    DFS_DATANODE_READAHEAD_BYTES_DEFAULT = 0;
  public static final String  DFS_DATANODE_DROP_CACHE_BEHIND_WRITES_KEY = "dfs.datanode.drop.cache.behind.writes";
  public static final boolean DFS_DATANODE_DROP_CACHE_BEHIND_WRITES_DEFAULT = false;
  public static final String  DFS_DATANODE_SYNC_BEHIND_WRITES_KEY = "dfs.datanode.sync.behind.writes";
  public static final boolean DFS_DATANODE_SYNC_BEHIND_WRITES_DEFAULT = false;
  public static final String  DFS_DATANODE_DROP_CACHE_BEHIND_READS_KEY = "dfs.datanode.drop.cache.behind.reads";
  public static final boolean DFS_DATANODE_DROP_CACHE_BEHIND_READS_DEFAULT = false;

  public static final String  DFS_NAMENODE_HTTP_PORT_KEY = "dfs.http.port";
  public static final int     DFS_NAMENODE_HTTP_PORT_DEFAULT = 50070;
  public static final String  DFS_NAMENODE_HTTP_ADDRESS_KEY = "dfs.namenode.http-address";
  public static final String  DFS_NAMENODE_HTTP_ADDRESS_DEFAULT = "0.0.0.0:" + DFS_NAMENODE_HTTP_PORT_DEFAULT;
  public static final String  DFS_NAMENODE_RPC_ADDRESS_KEY = "dfs.namenode.rpc-address";
  public static final String  DFS_NAMENODE_SERVICE_RPC_ADDRESS_KEY = "dfs.namenode.servicerpc-address";
  public static final String  DFS_NAMENODE_MAX_OBJECTS_KEY = "dfs.namenode.max.objects";
  public static final long    DFS_NAMENODE_MAX_OBJECTS_DEFAULT = 0;
  public static final String  DFS_NAMENODE_SAFEMODE_EXTENSION_KEY = "dfs.namenode.safemode.extension";
  public static final int     DFS_NAMENODE_SAFEMODE_EXTENSION_DEFAULT = 30000;
  public static final String  DFS_NAMENODE_SAFEMODE_THRESHOLD_PCT_KEY = "dfs.namenode.safemode.threshold-pct";
  public static final float   DFS_NAMENODE_SAFEMODE_THRESHOLD_PCT_DEFAULT = 0.999f;
  // set this to a slightly smaller value than
  // DFS_NAMENODE_SAFEMODE_THRESHOLD_PCT_DEFAULT to populate
  // needed replication queues before exiting safe mode
  public static final String  DFS_NAMENODE_REPL_QUEUE_THRESHOLD_PCT_KEY =
    "dfs.namenode.replqueue.threshold-pct";
  public static final String  DFS_NAMENODE_SAFEMODE_MIN_DATANODES_KEY = "dfs.namenode.safemode.min.datanodes";
  public static final int     DFS_NAMENODE_SAFEMODE_MIN_DATANODES_DEFAULT = 0;
  public static final String  DFS_NAMENODE_SECONDARY_HTTP_ADDRESS_KEY = "dfs.namenode.secondary.http-address";
  public static final String  DFS_NAMENODE_SECONDARY_HTTP_ADDRESS_DEFAULT = "0.0.0.0:50090";
  public static final String  DFS_NAMENODE_CHECKPOINT_CHECK_PERIOD_KEY = "dfs.namenode.checkpoint.check.period";
  public static final long    DFS_NAMENODE_CHECKPOINT_CHECK_PERIOD_DEFAULT = 60;
  public static final String  DFS_NAMENODE_CHECKPOINT_PERIOD_KEY = "dfs.namenode.checkpoint.period";
  public static final long    DFS_NAMENODE_CHECKPOINT_PERIOD_DEFAULT = 3600;
  public static final String  DFS_NAMENODE_CHECKPOINT_TXNS_KEY = "dfs.namenode.checkpoint.txns";
  public static final long    DFS_NAMENODE_CHECKPOINT_TXNS_DEFAULT = 40000;
  public static final String  DFS_NAMENODE_UPGRADE_PERMISSION_KEY = "dfs.namenode.upgrade.permission";
  public static final int     DFS_NAMENODE_UPGRADE_PERMISSION_DEFAULT = 00777;
  public static final String  DFS_NAMENODE_HEARTBEAT_RECHECK_INTERVAL_KEY = "dfs.namenode.heartbeat.recheck-interval";
  public static final int     DFS_NAMENODE_HEARTBEAT_RECHECK_INTERVAL_DEFAULT = 5*60*1000;
  public static final String  DFS_CLIENT_HTTPS_KEYSTORE_RESOURCE_KEY = "dfs.client.https.keystore.resource";
  public static final String  DFS_CLIENT_HTTPS_KEYSTORE_RESOURCE_DEFAULT = "ssl-client.xml";
  public static final String  DFS_CLIENT_HTTPS_NEED_AUTH_KEY = "dfs.client.https.need-auth";
  public static final boolean DFS_CLIENT_HTTPS_NEED_AUTH_DEFAULT = false;
  public static final String  DFS_CLIENT_CACHED_CONN_RETRY_KEY = "dfs.client.cached.conn.retry";
  public static final int     DFS_CLIENT_CACHED_CONN_RETRY_DEFAULT = 3;
  public static final String  DFS_NAMENODE_ACCESSTIME_PRECISION_KEY = "dfs.namenode.accesstime.precision";
  public static final long    DFS_NAMENODE_ACCESSTIME_PRECISION_DEFAULT = 3600000;
  public static final String  DFS_NAMENODE_REPLICATION_CONSIDERLOAD_KEY = "dfs.namenode.replication.considerLoad";
  public static final boolean DFS_NAMENODE_REPLICATION_CONSIDERLOAD_DEFAULT = true;
  public static final String  DFS_NAMENODE_REPLICATION_INTERVAL_KEY = "dfs.namenode.replication.interval";
  public static final int     DFS_NAMENODE_REPLICATION_INTERVAL_DEFAULT = 3;
  public static final String  DFS_NAMENODE_REPLICATION_MIN_KEY = "dfs.namenode.replication.min";
  public static final int     DFS_NAMENODE_REPLICATION_MIN_DEFAULT = 1;
  public static final String  DFS_NAMENODE_REPLICATION_PENDING_TIMEOUT_SEC_KEY = "dfs.namenode.replication.pending.timeout-sec";
  public static final int     DFS_NAMENODE_REPLICATION_PENDING_TIMEOUT_SEC_DEFAULT = -1;
  public static final String  DFS_NAMENODE_REPLICATION_MAX_STREAMS_KEY = "dfs.namenode.replication.max-streams";
  public static final int     DFS_NAMENODE_REPLICATION_MAX_STREAMS_DEFAULT = 2;
  public static final String  DFS_WEBHDFS_ENABLED_KEY = "dfs.webhdfs.enabled";
  public static final boolean DFS_WEBHDFS_ENABLED_DEFAULT = false;
  public static final String  DFS_PERMISSIONS_ENABLED_KEY = "dfs.permissions.enabled";
  public static final boolean DFS_PERMISSIONS_ENABLED_DEFAULT = true;
  public static final String  DFS_PERMISSIONS_SUPERUSERGROUP_KEY = "dfs.permissions.superusergroup";
  public static final String  DFS_PERMISSIONS_SUPERUSERGROUP_DEFAULT = "supergroup";
  public static final String  DFS_ADMIN = "dfs.cluster.administrators";
  public static final String  DFS_SERVER_HTTPS_KEYSTORE_RESOURCE_KEY = "dfs.https.server.keystore.resource";
  public static final String  DFS_SERVER_HTTPS_KEYSTORE_RESOURCE_DEFAULT = "ssl-server.xml";
  public static final String  DFS_NAMENODE_NAME_DIR_RESTORE_KEY = "dfs.namenode.name.dir.restore";
  public static final boolean DFS_NAMENODE_NAME_DIR_RESTORE_DEFAULT = false;
  public static final String  DFS_NAMENODE_SUPPORT_ALLOW_FORMAT_KEY = "dfs.namenode.support.allow.format";
  public static final boolean DFS_NAMENODE_SUPPORT_ALLOW_FORMAT_DEFAULT = true;
  public static final String  DFS_NAMENODE_NUM_CHECKPOINTS_RETAINED_KEY = "dfs.namenode.num.checkpoints.retained";
  public static final int     DFS_NAMENODE_NUM_CHECKPOINTS_RETAINED_DEFAULT = 2;
  
  public static final String  DFS_LIST_LIMIT = "dfs.ls.limit";
  public static final int     DFS_LIST_LIMIT_DEFAULT = 1000;
  public static final String  DFS_DATANODE_FAILED_VOLUMES_TOLERATED_KEY = "dfs.datanode.failed.volumes.tolerated";
  public static final int     DFS_DATANODE_FAILED_VOLUMES_TOLERATED_DEFAULT = 0;
  public static final String  DFS_DATANODE_SYNCONCLOSE_KEY = "dfs.datanode.synconclose";
  public static final boolean DFS_DATANODE_SYNCONCLOSE_DEFAULT = false;
  public static final String  DFS_DATANODE_SOCKET_REUSE_KEEPALIVE_KEY = "dfs.datanode.socket.reuse.keepalive";
  public static final int     DFS_DATANODE_SOCKET_REUSE_KEEPALIVE_DEFAULT = 1000;

  //Delegation token related keys
  public static final String  DFS_NAMENODE_DELEGATION_KEY_UPDATE_INTERVAL_KEY = "dfs.namenode.delegation.key.update-interval";
  public static final long    DFS_NAMENODE_DELEGATION_KEY_UPDATE_INTERVAL_DEFAULT = 24*60*60*1000; // 1 day
  public static final String  DFS_NAMENODE_DELEGATION_TOKEN_RENEW_INTERVAL_KEY = "dfs.namenode.delegation.token.renew-interval";
  public static final long    DFS_NAMENODE_DELEGATION_TOKEN_RENEW_INTERVAL_DEFAULT = 24*60*60*1000;  // 1 day
  public static final String  DFS_NAMENODE_DELEGATION_TOKEN_MAX_LIFETIME_KEY = "dfs.namenode.delegation.token.max-lifetime";
  public static final long    DFS_NAMENODE_DELEGATION_TOKEN_MAX_LIFETIME_DEFAULT = 7*24*60*60*1000; // 7 days

  //Filesystem limit keys
  public static final String  DFS_NAMENODE_MAX_COMPONENT_LENGTH_KEY = "dfs.namenode.fs-limits.max-component-length";
  public static final int     DFS_NAMENODE_MAX_COMPONENT_LENGTH_DEFAULT = 0; // no limit
  public static final String  DFS_NAMENODE_MAX_DIRECTORY_ITEMS_KEY = "dfs.namenode.fs-limits.max-directory-items";
  public static final int     DFS_NAMENODE_MAX_DIRECTORY_ITEMS_DEFAULT = 0; // no limit

  //Following keys have no defaults
  public static final String  DFS_DATANODE_DATA_DIR_KEY = "dfs.datanode.data.dir";
  public static final String  DFS_NAMENODE_HTTPS_PORT_KEY = "dfs.https.port";
  public static final int     DFS_NAMENODE_HTTPS_PORT_DEFAULT = 50470;
  public static final String  DFS_NAMENODE_HTTPS_ADDRESS_KEY = "dfs.namenode.https-address";
  public static final String  DFS_NAMENODE_HTTPS_ADDRESS_DEFAULT = "0.0.0.0:" + DFS_NAMENODE_HTTPS_PORT_DEFAULT;
  public static final String  DFS_NAMENODE_NAME_DIR_KEY = "dfs.namenode.name.dir";
  public static final String  DFS_NAMENODE_EDITS_DIR_KEY = "dfs.namenode.edits.dir";
  public static final String  DFS_CLIENT_READ_PREFETCH_SIZE_KEY = "dfs.client.read.prefetch.size"; 
  public static final String  DFS_CLIENT_RETRY_WINDOW_BASE= "dfs.client.retry.window.base";
  public static final String  DFS_METRICS_SESSION_ID_KEY = "dfs.metrics.session-id";
  public static final String  DFS_DATANODE_HOST_NAME_KEY = "dfs.datanode.hostname";
  public static final String  DFS_DATANODE_STORAGEID_KEY = "dfs.datanode.StorageId";
  public static final String  DFS_NAMENODE_HOSTS_KEY = "dfs.namenode.hosts";
  public static final String  DFS_NAMENODE_HOSTS_EXCLUDE_KEY = "dfs.namenode.hosts.exclude";
  public static final String  DFS_CLIENT_SOCKET_TIMEOUT_KEY = "dfs.client.socket-timeout";
  public static final String  DFS_NAMENODE_CHECKPOINT_DIR_KEY = "dfs.namenode.checkpoint.dir";
  public static final String  DFS_NAMENODE_CHECKPOINT_EDITS_DIR_KEY = "dfs.namenode.checkpoint.edits.dir";
  public static final String  DFS_HOSTS = "dfs.hosts";
  public static final String  DFS_HOSTS_EXCLUDE = "dfs.hosts.exclude";

  // Much code in hdfs is not yet updated to use these keys.
  public static final String  DFS_CLIENT_BLOCK_WRITE_LOCATEFOLLOWINGBLOCK_RETRIES_KEY = "dfs.client.block.write.locateFollowingBlock.retries";
  public static final int     DFS_CLIENT_BLOCK_WRITE_LOCATEFOLLOWINGBLOCK_RETRIES_DEFAULT = 5;
  public static final String  DFS_CLIENT_BLOCK_WRITE_RETRIES_KEY = "dfs.client.block.write.retries";
  public static final int     DFS_CLIENT_BLOCK_WRITE_RETRIES_DEFAULT = 3;
  public static final String  DFS_CLIENT_MAX_BLOCK_ACQUIRE_FAILURES_KEY = "dfs.client.max.block.acquire.failures";
  public static final int     DFS_CLIENT_MAX_BLOCK_ACQUIRE_FAILURES_DEFAULT = 3;
  public static final String  DFS_BALANCER_MOVEDWINWIDTH_KEY = "dfs.balancer.movedWinWidth";
  public static final long    DFS_BALANCER_MOVEDWINWIDTH_DEFAULT = 5400*1000L;
  public static final String  DFS_DATANODE_ADDRESS_KEY = "dfs.datanode.address";
  public static final String  DFS_DATANODE_ADDRESS_DEFAULT = "0.0.0.0:50010";
  public static final String  DFS_DATANODE_DATA_DIR_PERMISSION_KEY = "dfs.datanode.data.dir.perm";
  public static final String  DFS_DATANODE_DATA_DIR_PERMISSION_DEFAULT = "700";
  public static final String  DFS_DATANODE_DIRECTORYSCAN_INTERVAL_KEY = "dfs.datanode.directoryscan.interval";
  public static final int     DFS_DATANODE_DIRECTORYSCAN_INTERVAL_DEFAULT = 21600;
  public static final String  DFS_DATANODE_DIRECTORYSCAN_THREADS_KEY = "dfs.datanode.directoryscan.threads";
  public static final int     DFS_DATANODE_DIRECTORYSCAN_THREADS_DEFAULT = 1;
  public static final String  DFS_DATANODE_DNS_INTERFACE_KEY = "dfs.datanode.dns.interface";
  public static final String  DFS_DATANODE_DNS_INTERFACE_DEFAULT = "default";
  public static final String  DFS_DATANODE_DNS_NAMESERVER_KEY = "dfs.datanode.dns.nameserver";
  public static final String  DFS_DATANODE_DNS_NAMESERVER_DEFAULT = "default";
  public static final String  DFS_DATANODE_DU_RESERVED_KEY = "dfs.datanode.du.reserved";
  public static final long    DFS_DATANODE_DU_RESERVED_DEFAULT = 0;
  public static final String  DFS_DATANODE_HANDLER_COUNT_KEY = "dfs.datanode.handler.count";
  public static final int     DFS_DATANODE_HANDLER_COUNT_DEFAULT = 3;
  public static final String  DFS_DATANODE_HTTP_ADDRESS_KEY = "dfs.datanode.http.address";
  public static final String  DFS_DATANODE_HTTP_ADDRESS_DEFAULT = "0.0.0.0:50075";
  public static final String  DFS_DATANODE_MAX_RECEIVER_THREADS_KEY = "dfs.datanode.max.transfer.threads";
  public static final int     DFS_DATANODE_MAX_RECEIVER_THREADS_DEFAULT = 4096;
  public static final String  DFS_DATANODE_NUMBLOCKS_KEY = "dfs.datanode.numblocks";
  public static final int     DFS_DATANODE_NUMBLOCKS_DEFAULT = 64;
  public static final String  DFS_DATANODE_SCAN_PERIOD_HOURS_KEY = "dfs.datanode.scan.period.hours";
  public static final int     DFS_DATANODE_SCAN_PERIOD_HOURS_DEFAULT = 0;
  public static final String  DFS_DATANODE_SIMULATEDDATASTORAGE_KEY = "dfs.datanode.simulateddatastorage";
  public static final boolean DFS_DATANODE_SIMULATEDDATASTORAGE_DEFAULT = false;
  public static final String  DFS_DATANODE_SIMULATEDDATASTORAGE_CAPACITY_KEY = "dfs.datanode.simulateddatastorage.capacity";
  public static final long    DFS_DATANODE_SIMULATEDDATASTORAGE_CAPACITY_DEFAULT = 2L<<40;
  public static final String  DFS_DATANODE_TRANSFERTO_ALLOWED_KEY = "dfs.datanode.transferTo.allowed";
  public static final boolean DFS_DATANODE_TRANSFERTO_ALLOWED_DEFAULT = true;
  public static final String  DFS_DATANODE_BLOCKVOLUMECHOICEPOLICY = "dfs.datanode.block.volume.choice.policy";
  public static final String  DFS_DATANODE_BLOCKVOLUMECHOICEPOLICY_DEFAULT =
    "org.apache.hadoop.hdfs.server.datanode.RoundRobinVolumesPolicy";
  public static final String  DFS_HEARTBEAT_INTERVAL_KEY = "dfs.heartbeat.interval";
  public static final long    DFS_HEARTBEAT_INTERVAL_DEFAULT = 3;
  public static final String  DFS_NAMENODE_DECOMMISSION_INTERVAL_KEY = "dfs.namenode.decommission.interval";
  public static final int     DFS_NAMENODE_DECOMMISSION_INTERVAL_DEFAULT = 30;
  public static final String  DFS_NAMENODE_DECOMMISSION_NODES_PER_INTERVAL_KEY = "dfs.namenode.decommission.nodes.per.interval";
  public static final int     DFS_NAMENODE_DECOMMISSION_NODES_PER_INTERVAL_DEFAULT = 5;
  public static final String  DFS_NAMENODE_HANDLER_COUNT_KEY = "dfs.namenode.handler.count";
  public static final int     DFS_NAMENODE_HANDLER_COUNT_DEFAULT = 10;
  public static final String  DFS_NAMENODE_SERVICE_HANDLER_COUNT_KEY = "dfs.namenode.service.handler.count";
  public static final int     DFS_NAMENODE_SERVICE_HANDLER_COUNT_DEFAULT = 10;
  public static final String  DFS_SUPPORT_APPEND_KEY = "dfs.support.append";
  public static final boolean DFS_SUPPORT_APPEND_DEFAULT = true;
  public static final String  DFS_HTTPS_ENABLE_KEY = "dfs.https.enable";
  public static final boolean DFS_HTTPS_ENABLE_DEFAULT = false;
  public static final String  DFS_HTTPS_PORT_KEY = "dfs.https.port";
  public static final int     DFS_HTTPS_PORT_DEFAULT = 50470;
  public static final String  DFS_DEFAULT_CHUNK_VIEW_SIZE_KEY = "dfs.default.chunk.view.size";
  public static final int     DFS_DEFAULT_CHUNK_VIEW_SIZE_DEFAULT = 32*1024;
  public static final String  DFS_DATANODE_HTTPS_ADDRESS_KEY = "dfs.datanode.https.address";
  public static final String  DFS_DATANODE_HTTPS_ADDRESS_DEFAULT = "0.0.0.0:50475";
  public static final String  DFS_DATANODE_IPC_ADDRESS_KEY = "dfs.datanode.ipc.address";
  public static final String  DFS_DATANODE_IPC_ADDRESS_DEFAULT = "0.0.0.0:50020";

  public static final String  DFS_BLOCK_ACCESS_TOKEN_ENABLE_KEY = "dfs.block.access.token.enable";
  public static final boolean DFS_BLOCK_ACCESS_TOKEN_ENABLE_DEFAULT = false;
  public static final String  DFS_BLOCK_ACCESS_KEY_UPDATE_INTERVAL_KEY = "dfs.block.access.key.update.interval";
  public static final long    DFS_BLOCK_ACCESS_KEY_UPDATE_INTERVAL_DEFAULT = 600L;
  public static final String  DFS_BLOCK_ACCESS_TOKEN_LIFETIME_KEY = "dfs.block.access.token.lifetime";
  public static final long    DFS_BLOCK_ACCESS_TOKEN_LIFETIME_DEFAULT = 600L;

  public static final String  DFS_REPLICATION_MAX_KEY = "dfs.replication.max";
  public static final int     DFS_REPLICATION_MAX_DEFAULT = 512;
  public static final String  DFS_DF_INTERVAL_KEY = "dfs.df.interval";
  public static final int     DFS_DF_INTERVAL_DEFAULT = 60000;
  public static final String  DFS_BLOCKREPORT_INTERVAL_MSEC_KEY = "dfs.blockreport.intervalMsec";
  public static final long    DFS_BLOCKREPORT_INTERVAL_MSEC_DEFAULT = 60 * 60 * 1000;
  public static final String  DFS_BLOCKREPORT_INITIAL_DELAY_KEY = "dfs.blockreport.initialDelay";
  public static final int     DFS_BLOCKREPORT_INITIAL_DELAY_DEFAULT = 0;
  public static final String  DFS_BLOCK_INVALIDATE_LIMIT_KEY = "dfs.block.invalidate.limit";
  public static final int     DFS_BLOCK_INVALIDATE_LIMIT_DEFAULT = 1000;
  public static final String  DFS_DEFAULT_MAX_CORRUPT_FILES_RETURNED_KEY = "dfs.corruptfilesreturned.max";
  public static final int     DFS_DEFAULT_MAX_CORRUPT_FILES_RETURNED = 500;

  // property for fsimage compression
  public static final String DFS_IMAGE_COMPRESS_KEY = "dfs.image.compress";
  public static final boolean DFS_IMAGE_COMPRESS_DEFAULT = false;
  public static final String DFS_IMAGE_COMPRESSION_CODEC_KEY =
                                   "dfs.image.compression.codec";
  public static final String DFS_IMAGE_COMPRESSION_CODEC_DEFAULT =
                                   "org.apache.hadoop.io.compress.DefaultCodec";

  public static final String DFS_IMAGE_TRANSFER_RATE_KEY =
                                           "dfs.image.transfer.bandwidthPerSec";
  public static final long DFS_IMAGE_TRANSFER_RATE_DEFAULT = 0;  //no throttling

  //Keys with no defaults
  public static final String  DFS_DATANODE_PLUGINS_KEY = "dfs.datanode.plugins";
  public static final String  DFS_DATANODE_SOCKET_WRITE_TIMEOUT_KEY = "dfs.datanode.socket.write.timeout";
  public static final String  DFS_DATANODE_STARTUP_KEY = "dfs.datanode.startup";
  public static final String  DFS_NAMENODE_PLUGINS_KEY = "dfs.namenode.plugins";
  public static final String  DFS_WEB_UGI_KEY = "dfs.web.ugi";
  public static final String  DFS_NAMENODE_STARTUP_KEY = "dfs.namenode.startup";
  public static final String  DFS_DATANODE_KEYTAB_FILE_KEY = "dfs.datanode.keytab.file";
  public static final String  DFS_DATANODE_USER_NAME_KEY = "dfs.datanode.kerberos.principal";
  public static final String  DFS_NAMENODE_KEYTAB_FILE_KEY = "dfs.namenode.keytab.file";
  public static final String  DFS_NAMENODE_USER_NAME_KEY = "dfs.namenode.kerberos.principal";
  public static final String  DFS_NAMENODE_KRB_HTTPS_USER_NAME_KEY = "dfs.namenode.kerberos.https.principal";
  public static final String  DFS_SECONDARY_NAMENODE_KEYTAB_FILE_KEY = "dfs.secondary.namenode.keytab.file";
  public static final String  DFS_SECONDARY_NAMENODE_USER_NAME_KEY = "dfs.secondary.namenode.kerberos.principal";
  public static final String  DFS_SECONDARY_NAMENODE_KRB_HTTPS_USER_NAME_KEY = "dfs.secondary.namenode.kerberos.https.principal";
  public static final String  DFS_NAMENODE_NAME_CACHE_THRESHOLD_KEY = "dfs.namenode.name.cache.threshold";
  public static final int     DFS_NAMENODE_NAME_CACHE_THRESHOLD_DEFAULT = 10;
  
  public static final String  DFS_FEDERATION_NAMESERVICES = "dfs.federation.nameservices";
  public static final String  DFS_FEDERATION_NAMESERVICE_ID = "dfs.federation.nameservice.id";
  public static final String  DFS_NAMENODE_RESOURCE_CHECK_INTERVAL_KEY = "dfs.namenode.resource.check.interval";
  public static final int     DFS_NAMENODE_RESOURCE_CHECK_INTERVAL_DEFAULT = 5000;
  public static final String  DFS_NAMENODE_DU_RESERVED_KEY = "dfs.namenode.resource.du.reserved";
  public static final long    DFS_NAMENODE_DU_RESERVED_DEFAULT = 1024 * 1024 * 100; // 100 MB
  public static final String  DFS_NAMENODE_CHECKED_VOLUMES_KEY = "dfs.namenode.resource.checked.volumes";
<<<<<<< HEAD
  
  // HA related configuration
  public static final String DFS_HA_NAMENODES_KEY = "dfs.ha.namenodes";
  public static final String DFS_HA_NAMENODE_ID_KEY = "dfs.ha.namenode.id";
=======
  public static final String  DFS_WEB_AUTHENTICATION_KERBEROS_PRINCIPAL_KEY = "dfs.web.authentication.kerberos.principal";
  public static final String  DFS_WEB_AUTHENTICATION_KERBEROS_KEYTAB_KEY = "dfs.web.authentication.kerberos.keytab";
>>>>>>> bd21ddcb
}<|MERGE_RESOLUTION|>--- conflicted
+++ resolved
@@ -295,13 +295,10 @@
   public static final String  DFS_NAMENODE_DU_RESERVED_KEY = "dfs.namenode.resource.du.reserved";
   public static final long    DFS_NAMENODE_DU_RESERVED_DEFAULT = 1024 * 1024 * 100; // 100 MB
   public static final String  DFS_NAMENODE_CHECKED_VOLUMES_KEY = "dfs.namenode.resource.checked.volumes";
-<<<<<<< HEAD
+  public static final String  DFS_WEB_AUTHENTICATION_KERBEROS_PRINCIPAL_KEY = "dfs.web.authentication.kerberos.principal";
+  public static final String  DFS_WEB_AUTHENTICATION_KERBEROS_KEYTAB_KEY = "dfs.web.authentication.kerberos.keytab";
   
   // HA related configuration
   public static final String DFS_HA_NAMENODES_KEY = "dfs.ha.namenodes";
   public static final String DFS_HA_NAMENODE_ID_KEY = "dfs.ha.namenode.id";
-=======
-  public static final String  DFS_WEB_AUTHENTICATION_KERBEROS_PRINCIPAL_KEY = "dfs.web.authentication.kerberos.principal";
-  public static final String  DFS_WEB_AUTHENTICATION_KERBEROS_KEYTAB_KEY = "dfs.web.authentication.kerberos.keytab";
->>>>>>> bd21ddcb
 }