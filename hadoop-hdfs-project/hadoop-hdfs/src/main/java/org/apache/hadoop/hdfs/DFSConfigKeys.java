/**
 * Licensed to the Apache Software Foundation (ASF) under one
 * or more contributor license agreements.  See the NOTICE file
 * distributed with this work for additional information
 * regarding copyright ownership.  The ASF licenses this file
 * to you under the Apache License, Version 2.0 (the
 * "License"); you may not use this file except in compliance
 * with the License.  You may obtain a copy of the License at
 *
 *     http://www.apache.org/licenses/LICENSE-2.0
 *
 * Unless required by applicable law or agreed to in writing, software
 * distributed under the License is distributed on an "AS IS" BASIS,
 * WITHOUT WARRANTIES OR CONDITIONS OF ANY KIND, either express or implied.
 * See the License for the specific language governing permissions and
 * limitations under the License.
 */

package org.apache.hadoop.hdfs;

import org.apache.hadoop.classification.InterfaceAudience;
import org.apache.hadoop.fs.CommonConfigurationKeys;
import org.apache.hadoop.hdfs.server.blockmanagement.BlockPlacementPolicyDefault;
import org.apache.hadoop.http.HttpConfig;

/** 
 * This class contains constants for configuration keys used
 * in hdfs.
 *
 */

@InterfaceAudience.Private
public class DFSConfigKeys extends CommonConfigurationKeys {

  public static final String  DFS_BLOCK_SIZE_KEY = "dfs.blocksize";
  public static final long    DFS_BLOCK_SIZE_DEFAULT = 128*1024*1024;
  public static final String  DFS_REPLICATION_KEY = "dfs.replication";
  public static final short   DFS_REPLICATION_DEFAULT = 3;
  public static final String  DFS_STREAM_BUFFER_SIZE_KEY = "dfs.stream-buffer-size";
  public static final int     DFS_STREAM_BUFFER_SIZE_DEFAULT = 4096;
  public static final String  DFS_BYTES_PER_CHECKSUM_KEY = "dfs.bytes-per-checksum";
  public static final int     DFS_BYTES_PER_CHECKSUM_DEFAULT = 512;
  public static final String  DFS_CLIENT_RETRY_POLICY_ENABLED_KEY = "dfs.client.retry.policy.enabled";
  public static final boolean DFS_CLIENT_RETRY_POLICY_ENABLED_DEFAULT = false; 
  public static final String  DFS_CLIENT_RETRY_POLICY_SPEC_KEY = "dfs.client.retry.policy.spec";
  public static final String  DFS_CLIENT_RETRY_POLICY_SPEC_DEFAULT = "10000,6,60000,10"; //t1,n1,t2,n2,... 
  public static final String  DFS_CHECKSUM_TYPE_KEY = "dfs.checksum.type";
  public static final String  DFS_CHECKSUM_TYPE_DEFAULT = "CRC32C";
  public static final String  DFS_CLIENT_WRITE_PACKET_SIZE_KEY = "dfs.client-write-packet-size";
  public static final int     DFS_CLIENT_WRITE_PACKET_SIZE_DEFAULT = 64*1024;
  public static final String  DFS_CLIENT_WRITE_REPLACE_DATANODE_ON_FAILURE_ENABLE_KEY = "dfs.client.block.write.replace-datanode-on-failure.enable";
  public static final boolean DFS_CLIENT_WRITE_REPLACE_DATANODE_ON_FAILURE_ENABLE_DEFAULT = true;
  public static final String  DFS_CLIENT_WRITE_REPLACE_DATANODE_ON_FAILURE_POLICY_KEY = "dfs.client.block.write.replace-datanode-on-failure.policy";
  public static final String  DFS_CLIENT_WRITE_REPLACE_DATANODE_ON_FAILURE_POLICY_DEFAULT = "DEFAULT";
  public static final String  DFS_CLIENT_SOCKET_CACHE_CAPACITY_KEY = "dfs.client.socketcache.capacity";
  public static final int     DFS_CLIENT_SOCKET_CACHE_CAPACITY_DEFAULT = 16;
  public static final String  DFS_CLIENT_USE_DN_HOSTNAME = "dfs.client.use.datanode.hostname";
  public static final boolean DFS_CLIENT_USE_DN_HOSTNAME_DEFAULT = false;
  public static final String  DFS_CLIENT_CACHE_DROP_BEHIND_WRITES = "dfs.client.cache.drop.behind.writes";
  public static final String  DFS_CLIENT_CACHE_DROP_BEHIND_READS = "dfs.client.cache.drop.behind.reads";
  public static final String  DFS_CLIENT_CACHE_READAHEAD = "dfs.client.cache.readahead";
  public static final String  DFS_HDFS_BLOCKS_METADATA_ENABLED = "dfs.datanode.hdfs-blocks-metadata.enabled";
  public static final boolean DFS_HDFS_BLOCKS_METADATA_ENABLED_DEFAULT = false;
  public static final String  DFS_CLIENT_FILE_BLOCK_STORAGE_LOCATIONS_NUM_THREADS = "dfs.client.file-block-storage-locations.num-threads";
  public static final int     DFS_CLIENT_FILE_BLOCK_STORAGE_LOCATIONS_NUM_THREADS_DEFAULT = 10;
  public static final String  DFS_CLIENT_FILE_BLOCK_STORAGE_LOCATIONS_TIMEOUT = "dfs.client.file-block-storage-locations.timeout";
  public static final int     DFS_CLIENT_FILE_BLOCK_STORAGE_LOCATIONS_TIMEOUT_DEFAULT = 60;
  public static final String  DFS_CLIENT_RETRY_TIMES_GET_LAST_BLOCK_LENGTH = "dfs.client.retry.times.get-last-block-length";
  public static final int     DFS_CLIENT_RETRY_TIMES_GET_LAST_BLOCK_LENGTH_DEFAULT = 3;
  public static final String  DFS_CLIENT_RETRY_INTERVAL_GET_LAST_BLOCK_LENGTH = "dfs.client.retry.interval-ms.get-last-block-length";
  public static final int     DFS_CLIENT_RETRY_INTERVAL_GET_LAST_BLOCK_LENGTH_DEFAULT = 4000;

  // HA related configuration
  public static final String  DFS_CLIENT_FAILOVER_PROXY_PROVIDER_KEY_PREFIX = "dfs.client.failover.proxy.provider";
  public static final String  DFS_CLIENT_FAILOVER_MAX_ATTEMPTS_KEY = "dfs.client.failover.max.attempts";
  public static final int     DFS_CLIENT_FAILOVER_MAX_ATTEMPTS_DEFAULT = 15;
  public static final String  DFS_CLIENT_FAILOVER_SLEEPTIME_BASE_KEY = "dfs.client.failover.sleep.base.millis";
  public static final int     DFS_CLIENT_FAILOVER_SLEEPTIME_BASE_DEFAULT = 500;
  public static final String  DFS_CLIENT_FAILOVER_SLEEPTIME_MAX_KEY = "dfs.client.failover.sleep.max.millis";
  public static final int     DFS_CLIENT_FAILOVER_SLEEPTIME_MAX_DEFAULT = 15000;
  public static final String  DFS_CLIENT_FAILOVER_CONNECTION_RETRIES_KEY = "dfs.client.failover.connection.retries";
  public static final int     DFS_CLIENT_FAILOVER_CONNECTION_RETRIES_DEFAULT = 0;
  public static final String  DFS_CLIENT_FAILOVER_CONNECTION_RETRIES_ON_SOCKET_TIMEOUTS_KEY = "dfs.client.failover.connection.retries.on.timeouts";
  public static final int     DFS_CLIENT_FAILOVER_CONNECTION_RETRIES_ON_SOCKET_TIMEOUTS_DEFAULT = 0;
  
  public static final String  DFS_CLIENT_SOCKET_CACHE_EXPIRY_MSEC_KEY = "dfs.client.socketcache.expiryMsec";
  public static final long    DFS_CLIENT_SOCKET_CACHE_EXPIRY_MSEC_DEFAULT = 2 * 60 * 1000;
  public static final String  DFS_CLIENT_WRITE_EXCLUDE_NODES_CACHE_EXPIRY_INTERVAL = "dfs.client.write.exclude.nodes.cache.expiry.interval.millis";
  public static final long    DFS_CLIENT_WRITE_EXCLUDE_NODES_CACHE_EXPIRY_INTERVAL_DEFAULT = 10 * 60 * 1000; // 10 minutes, in ms
  public static final String  DFS_NAMENODE_BACKUP_ADDRESS_KEY = "dfs.namenode.backup.address";
  public static final String  DFS_NAMENODE_BACKUP_ADDRESS_DEFAULT = "localhost:50100";
  public static final String  DFS_NAMENODE_BACKUP_HTTP_ADDRESS_KEY = "dfs.namenode.backup.http-address";
  public static final String  DFS_NAMENODE_BACKUP_HTTP_ADDRESS_DEFAULT = "0.0.0.0:50105";
  public static final String  DFS_NAMENODE_BACKUP_SERVICE_RPC_ADDRESS_KEY = "dfs.namenode.backup.dnrpc-address";
  public static final String  DFS_DATANODE_BALANCE_BANDWIDTHPERSEC_KEY = "dfs.datanode.balance.bandwidthPerSec";
  public static final long    DFS_DATANODE_BALANCE_BANDWIDTHPERSEC_DEFAULT = 1024*1024;
  public static final String  DFS_DATANODE_READAHEAD_BYTES_KEY = "dfs.datanode.readahead.bytes";
  public static final long    DFS_DATANODE_READAHEAD_BYTES_DEFAULT = 4 * 1024 * 1024; // 4MB
  public static final String  DFS_DATANODE_DROP_CACHE_BEHIND_WRITES_KEY = "dfs.datanode.drop.cache.behind.writes";
  public static final boolean DFS_DATANODE_DROP_CACHE_BEHIND_WRITES_DEFAULT = false;
  public static final String  DFS_DATANODE_SYNC_BEHIND_WRITES_KEY = "dfs.datanode.sync.behind.writes";
  public static final boolean DFS_DATANODE_SYNC_BEHIND_WRITES_DEFAULT = false;
  public static final String  DFS_DATANODE_DROP_CACHE_BEHIND_READS_KEY = "dfs.datanode.drop.cache.behind.reads";
  public static final boolean DFS_DATANODE_DROP_CACHE_BEHIND_READS_DEFAULT = false;
  public static final String  DFS_DATANODE_USE_DN_HOSTNAME = "dfs.datanode.use.datanode.hostname";
  public static final boolean DFS_DATANODE_USE_DN_HOSTNAME_DEFAULT = false;
  public static final String  DFS_DATANODE_MAX_LOCKED_MEMORY_KEY = "dfs.datanode.max.locked.memory";
  public static final long    DFS_DATANODE_MAX_LOCKED_MEMORY_DEFAULT = 0;
  public static final String  DFS_DATANODE_FSDATASETCACHE_MAX_THREADS_PER_VOLUME_KEY = "dfs.datanode.fsdatasetcache.max.threads.per.volume";
  public static final int     DFS_DATANODE_FSDATASETCACHE_MAX_THREADS_PER_VOLUME_DEFAULT = 4;
  public static final String  DFS_NAMENODE_PATH_BASED_CACHE_BLOCK_MAP_ALLOCATION_PERCENT =
    "dfs.namenode.path.based.cache.block.map.allocation.percent";
  public static final float    DFS_NAMENODE_PATH_BASED_CACHE_BLOCK_MAP_ALLOCATION_PERCENT_DEFAULT = 0.25f;

  public static final String  DFS_NAMENODE_HTTP_PORT_KEY = "dfs.http.port";
  public static final int     DFS_NAMENODE_HTTP_PORT_DEFAULT = 50070;
  public static final String  DFS_NAMENODE_HTTP_ADDRESS_KEY = "dfs.namenode.http-address";
  public static final String  DFS_NAMENODE_HTTP_ADDRESS_DEFAULT = "0.0.0.0:" + DFS_NAMENODE_HTTP_PORT_DEFAULT;
  public static final String  DFS_NAMENODE_RPC_ADDRESS_KEY = "dfs.namenode.rpc-address";
  public static final String  DFS_NAMENODE_RPC_BIND_HOST_KEY = "dfs.namenode.rpc-bind-host";
  public static final String  DFS_NAMENODE_SERVICE_RPC_ADDRESS_KEY = "dfs.namenode.servicerpc-address";
  public static final String  DFS_NAMENODE_SERVICE_RPC_BIND_HOST_KEY = "dfs.namenode.servicerpc-bind-host";
  public static final String  DFS_NAMENODE_MAX_OBJECTS_KEY = "dfs.namenode.max.objects";
  public static final long    DFS_NAMENODE_MAX_OBJECTS_DEFAULT = 0;
  public static final String  DFS_NAMENODE_SAFEMODE_EXTENSION_KEY = "dfs.namenode.safemode.extension";
  public static final int     DFS_NAMENODE_SAFEMODE_EXTENSION_DEFAULT = 30000;
  public static final String  DFS_NAMENODE_SAFEMODE_THRESHOLD_PCT_KEY = "dfs.namenode.safemode.threshold-pct";
  public static final float   DFS_NAMENODE_SAFEMODE_THRESHOLD_PCT_DEFAULT = 0.999f;
  // set this to a slightly smaller value than
  // DFS_NAMENODE_SAFEMODE_THRESHOLD_PCT_DEFAULT to populate
  // needed replication queues before exiting safe mode
  public static final String  DFS_NAMENODE_REPL_QUEUE_THRESHOLD_PCT_KEY =
    "dfs.namenode.replqueue.threshold-pct";
  public static final String  DFS_NAMENODE_SAFEMODE_MIN_DATANODES_KEY = "dfs.namenode.safemode.min.datanodes";
  public static final int     DFS_NAMENODE_SAFEMODE_MIN_DATANODES_DEFAULT = 0;
  public static final String  DFS_NAMENODE_SECONDARY_HTTP_ADDRESS_KEY = "dfs.namenode.secondary.http-address";
  public static final String  DFS_NAMENODE_SECONDARY_HTTP_ADDRESS_DEFAULT = "0.0.0.0:50090";
  public static final String  DFS_NAMENODE_SECONDARY_HTTPS_ADDRESS_KEY = "dfs.namenode.secondary.https-address";
  public static final String  DFS_NAMENODE_SECONDARY_HTTPS_ADDRESS_DEFAULT = "0.0.0.0:50091";
  public static final String  DFS_NAMENODE_CHECKPOINT_CHECK_PERIOD_KEY = "dfs.namenode.checkpoint.check.period";
  public static final long    DFS_NAMENODE_CHECKPOINT_CHECK_PERIOD_DEFAULT = 60;
  public static final String  DFS_NAMENODE_CHECKPOINT_PERIOD_KEY = "dfs.namenode.checkpoint.period";
  public static final long    DFS_NAMENODE_CHECKPOINT_PERIOD_DEFAULT = 3600;
  public static final String  DFS_NAMENODE_CHECKPOINT_TXNS_KEY = "dfs.namenode.checkpoint.txns";
  public static final long    DFS_NAMENODE_CHECKPOINT_TXNS_DEFAULT = 1000000;
  public static final String  DFS_NAMENODE_CHECKPOINT_MAX_RETRIES_KEY = "dfs.namenode.checkpoint.max-retries";
  public static final int     DFS_NAMENODE_CHECKPOINT_MAX_RETRIES_DEFAULT = 3;
  public static final String  DFS_NAMENODE_HEARTBEAT_RECHECK_INTERVAL_KEY = "dfs.namenode.heartbeat.recheck-interval";
  public static final int     DFS_NAMENODE_HEARTBEAT_RECHECK_INTERVAL_DEFAULT = 5*60*1000;
  public static final String  DFS_NAMENODE_TOLERATE_HEARTBEAT_MULTIPLIER_KEY = "dfs.namenode.tolerate.heartbeat.multiplier";
  public static final int     DFS_NAMENODE_TOLERATE_HEARTBEAT_MULTIPLIER_DEFAULT = 4;
  public static final String  DFS_CLIENT_HTTPS_KEYSTORE_RESOURCE_KEY = "dfs.client.https.keystore.resource";
  public static final String  DFS_CLIENT_HTTPS_KEYSTORE_RESOURCE_DEFAULT = "ssl-client.xml";
  public static final String  DFS_CLIENT_HTTPS_NEED_AUTH_KEY = "dfs.client.https.need-auth";
  public static final boolean DFS_CLIENT_HTTPS_NEED_AUTH_DEFAULT = false;
  public static final String  DFS_CLIENT_CACHED_CONN_RETRY_KEY = "dfs.client.cached.conn.retry";
  public static final int     DFS_CLIENT_CACHED_CONN_RETRY_DEFAULT = 3;
  public static final String  DFS_NAMENODE_ACCESSTIME_PRECISION_KEY = "dfs.namenode.accesstime.precision";
  public static final long    DFS_NAMENODE_ACCESSTIME_PRECISION_DEFAULT = 3600000;
  public static final String  DFS_NAMENODE_REPLICATION_CONSIDERLOAD_KEY = "dfs.namenode.replication.considerLoad";
  public static final boolean DFS_NAMENODE_REPLICATION_CONSIDERLOAD_DEFAULT = true;
  public static final String  DFS_NAMENODE_REPLICATION_INTERVAL_KEY = "dfs.namenode.replication.interval";
  public static final int     DFS_NAMENODE_REPLICATION_INTERVAL_DEFAULT = 3;
  public static final String  DFS_NAMENODE_REPLICATION_MIN_KEY = "dfs.namenode.replication.min";
  public static final int     DFS_NAMENODE_REPLICATION_MIN_DEFAULT = 1;
  public static final String  DFS_NAMENODE_REPLICATION_PENDING_TIMEOUT_SEC_KEY = "dfs.namenode.replication.pending.timeout-sec";
  public static final int     DFS_NAMENODE_REPLICATION_PENDING_TIMEOUT_SEC_DEFAULT = -1;
  public static final String  DFS_NAMENODE_REPLICATION_MAX_STREAMS_KEY = "dfs.namenode.replication.max-streams";
  public static final int     DFS_NAMENODE_REPLICATION_MAX_STREAMS_DEFAULT = 2;
  public static final String  DFS_NAMENODE_REPLICATION_STREAMS_HARD_LIMIT_KEY = "dfs.namenode.replication.max-streams-hard-limit";
  public static final int     DFS_NAMENODE_REPLICATION_STREAMS_HARD_LIMIT_DEFAULT = 4;
  public static final String  DFS_WEBHDFS_ENABLED_KEY = "dfs.webhdfs.enabled";
<<<<<<< HEAD
  public static final boolean DFS_WEBHDFS_ENABLED_DEFAULT = false;
=======
  public static final boolean DFS_WEBHDFS_ENABLED_DEFAULT = true;
>>>>>>> 6266273c
  public static final String  DFS_WEBHDFS_USER_PATTERN_KEY = "dfs.webhdfs.user.provider.user.pattern";
  public static final String  DFS_WEBHDFS_USER_PATTERN_DEFAULT = "^[A-Za-z_][A-Za-z0-9._-]*[$]?$";
  public static final String  DFS_PERMISSIONS_ENABLED_KEY = "dfs.permissions.enabled";
  public static final boolean DFS_PERMISSIONS_ENABLED_DEFAULT = true;
  public static final String  DFS_PERMISSIONS_SUPERUSERGROUP_KEY = "dfs.permissions.superusergroup";
  public static final String  DFS_PERMISSIONS_SUPERUSERGROUP_DEFAULT = "supergroup";
  public static final String  DFS_ADMIN = "dfs.cluster.administrators";
  public static final String  DFS_SERVER_HTTPS_KEYSTORE_RESOURCE_KEY = "dfs.https.server.keystore.resource";
  public static final String  DFS_SERVER_HTTPS_KEYSTORE_RESOURCE_DEFAULT = "ssl-server.xml";
  public static final String  DFS_NAMENODE_NAME_DIR_RESTORE_KEY = "dfs.namenode.name.dir.restore";
  public static final boolean DFS_NAMENODE_NAME_DIR_RESTORE_DEFAULT = false;
  public static final String  DFS_NAMENODE_SUPPORT_ALLOW_FORMAT_KEY = "dfs.namenode.support.allow.format";
  public static final boolean DFS_NAMENODE_SUPPORT_ALLOW_FORMAT_DEFAULT = true;
  public static final String  DFS_NAMENODE_NUM_CHECKPOINTS_RETAINED_KEY = "dfs.namenode.num.checkpoints.retained";
  public static final int     DFS_NAMENODE_NUM_CHECKPOINTS_RETAINED_DEFAULT = 2;
  public static final String  DFS_NAMENODE_NUM_EXTRA_EDITS_RETAINED_KEY = "dfs.namenode.num.extra.edits.retained";
  public static final int     DFS_NAMENODE_NUM_EXTRA_EDITS_RETAINED_DEFAULT = 1000000; //1M
  public static final String  DFS_NAMENODE_MAX_EXTRA_EDITS_SEGMENTS_RETAINED_KEY = "dfs.namenode.max.extra.edits.segments.retained";
  public static final int     DFS_NAMENODE_MAX_EXTRA_EDITS_SEGMENTS_RETAINED_DEFAULT = 10000; // 10k
  public static final String  DFS_NAMENODE_MIN_SUPPORTED_DATANODE_VERSION_KEY = "dfs.namenode.min.supported.datanode.version";
  public static final String  DFS_NAMENODE_MIN_SUPPORTED_DATANODE_VERSION_DEFAULT = "2.1.0-beta";

  public static final String  DFS_NAMENODE_EDITS_DIR_MINIMUM_KEY = "dfs.namenode.edits.dir.minimum";
  public static final int     DFS_NAMENODE_EDITS_DIR_MINIMUM_DEFAULT = 1;

  public static final String  DFS_NAMENODE_EDIT_LOG_AUTOROLL_MULTIPLIER_THRESHOLD = "dfs.namenode.edit.log.autoroll.multiplier.threshold";
  public static final float   DFS_NAMENODE_EDIT_LOG_AUTOROLL_MULTIPLIER_THRESHOLD_DEFAULT = 2.0f;
  public static final String  DFS_NAMENODE_EDIT_LOG_AUTOROLL_CHECK_INTERVAL_MS = "dfs.namenode.edit.log.autoroll.check.interval.ms";
  public static final int     DFS_NAMENODE_EDIT_LOG_AUTOROLL_CHECK_INTERVAL_MS_DEFAULT = 5*60*1000;
  
  public static final String  DFS_NAMENODE_EDITS_NOEDITLOGCHANNELFLUSH = "dfs.namenode.edits.noeditlogchannelflush";
  public static final boolean DFS_NAMENODE_EDITS_NOEDITLOGCHANNELFLUSH_DEFAULT = false;
  
  public static final String  DFS_LIST_LIMIT = "dfs.ls.limit";
  public static final int     DFS_LIST_LIMIT_DEFAULT = 1000;
  public static final String  DFS_CONTENT_SUMMARY_LIMIT_KEY = "dfs.content-summary.limit";
  public static final int     DFS_CONTENT_SUMMARY_LIMIT_DEFAULT = 0;
  public static final String  DFS_DATANODE_FAILED_VOLUMES_TOLERATED_KEY = "dfs.datanode.failed.volumes.tolerated";
  public static final int     DFS_DATANODE_FAILED_VOLUMES_TOLERATED_DEFAULT = 0;
  public static final String  DFS_DATANODE_SYNCONCLOSE_KEY = "dfs.datanode.synconclose";
  public static final boolean DFS_DATANODE_SYNCONCLOSE_DEFAULT = false;
  public static final String  DFS_DATANODE_SOCKET_REUSE_KEEPALIVE_KEY = "dfs.datanode.socket.reuse.keepalive";
  public static final int     DFS_DATANODE_SOCKET_REUSE_KEEPALIVE_DEFAULT = 1000;

  public static final String DFS_NAMENODE_DATANODE_REGISTRATION_IP_HOSTNAME_CHECK_KEY = "dfs.namenode.datanode.registration.ip-hostname-check";
  public static final boolean DFS_NAMENODE_DATANODE_REGISTRATION_IP_HOSTNAME_CHECK_DEFAULT = true;
  
  public static final String  DFS_NAMENODE_LIST_CACHE_POOLS_NUM_RESPONSES =
      "dfs.namenode.list.cache.pools.num.responses";
  public static final int     DFS_NAMENODE_LIST_CACHE_POOLS_NUM_RESPONSES_DEFAULT = 100;
  public static final String  DFS_NAMENODE_LIST_CACHE_DIRECTIVES_NUM_RESPONSES =
      "dfs.namenode.list.cache.directives.num.responses";
  public static final int     DFS_NAMENODE_LIST_CACHE_DIRECTIVES_NUM_RESPONSES_DEFAULT = 100;
  public static final String  DFS_NAMENODE_PATH_BASED_CACHE_REFRESH_INTERVAL_MS =
      "dfs.namenode.path.based.cache.refresh.interval.ms";
  public static final long    DFS_NAMENODE_PATH_BASED_CACHE_REFRESH_INTERVAL_MS_DEFAULT = 300000L;

  // Whether to enable datanode's stale state detection and usage for reads
  public static final String DFS_NAMENODE_AVOID_STALE_DATANODE_FOR_READ_KEY = "dfs.namenode.avoid.read.stale.datanode";
  public static final boolean DFS_NAMENODE_AVOID_STALE_DATANODE_FOR_READ_DEFAULT = false;
  // Whether to enable datanode's stale state detection and usage for writes
  public static final String DFS_NAMENODE_AVOID_STALE_DATANODE_FOR_WRITE_KEY = "dfs.namenode.avoid.write.stale.datanode";
  public static final boolean DFS_NAMENODE_AVOID_STALE_DATANODE_FOR_WRITE_DEFAULT = false;
  // The default value of the time interval for marking datanodes as stale
  public static final String DFS_NAMENODE_STALE_DATANODE_INTERVAL_KEY = "dfs.namenode.stale.datanode.interval";
  public static final long DFS_NAMENODE_STALE_DATANODE_INTERVAL_DEFAULT = 30 * 1000; // 30s
  // The stale interval cannot be too small since otherwise this may cause too frequent churn on stale states. 
  // This value uses the times of heartbeat interval to define the minimum value for stale interval.  
  public static final String DFS_NAMENODE_STALE_DATANODE_MINIMUM_INTERVAL_KEY = "dfs.namenode.stale.datanode.minimum.interval";
  public static final int DFS_NAMENODE_STALE_DATANODE_MINIMUM_INTERVAL_DEFAULT = 3; // i.e. min_interval is 3 * heartbeat_interval = 9s
  
  // When the percentage of stale datanodes reaches this ratio,
  // allow writing to stale nodes to prevent hotspots.
  public static final String DFS_NAMENODE_USE_STALE_DATANODE_FOR_WRITE_RATIO_KEY = "dfs.namenode.write.stale.datanode.ratio";
  public static final float DFS_NAMENODE_USE_STALE_DATANODE_FOR_WRITE_RATIO_DEFAULT = 0.5f;

  // Replication monitoring related keys
  public static final String DFS_NAMENODE_INVALIDATE_WORK_PCT_PER_ITERATION =
      "dfs.namenode.invalidate.work.pct.per.iteration";
  public static final float DFS_NAMENODE_INVALIDATE_WORK_PCT_PER_ITERATION_DEFAULT = 0.32f;
  public static final String DFS_NAMENODE_REPLICATION_WORK_MULTIPLIER_PER_ITERATION =
      "dfs.namenode.replication.work.multiplier.per.iteration";
  public static final int DFS_NAMENODE_REPLICATION_WORK_MULTIPLIER_PER_ITERATION_DEFAULT = 2;

  //Delegation token related keys
  public static final String  DFS_NAMENODE_DELEGATION_KEY_UPDATE_INTERVAL_KEY = "dfs.namenode.delegation.key.update-interval";
  public static final long    DFS_NAMENODE_DELEGATION_KEY_UPDATE_INTERVAL_DEFAULT = 24*60*60*1000; // 1 day
  public static final String  DFS_NAMENODE_DELEGATION_TOKEN_RENEW_INTERVAL_KEY = "dfs.namenode.delegation.token.renew-interval";
  public static final long    DFS_NAMENODE_DELEGATION_TOKEN_RENEW_INTERVAL_DEFAULT = 24*60*60*1000;  // 1 day
  public static final String  DFS_NAMENODE_DELEGATION_TOKEN_MAX_LIFETIME_KEY = "dfs.namenode.delegation.token.max-lifetime";
  public static final long    DFS_NAMENODE_DELEGATION_TOKEN_MAX_LIFETIME_DEFAULT = 7*24*60*60*1000; // 7 days
  public static final String  DFS_NAMENODE_DELEGATION_TOKEN_ALWAYS_USE_KEY = "dfs.namenode.delegation.token.always-use"; // for tests
  public static final boolean DFS_NAMENODE_DELEGATION_TOKEN_ALWAYS_USE_DEFAULT = false;

  //Filesystem limit keys
  public static final String  DFS_NAMENODE_MAX_COMPONENT_LENGTH_KEY = "dfs.namenode.fs-limits.max-component-length";
  public static final int     DFS_NAMENODE_MAX_COMPONENT_LENGTH_DEFAULT = 0; // no limit
  public static final String  DFS_NAMENODE_MAX_DIRECTORY_ITEMS_KEY = "dfs.namenode.fs-limits.max-directory-items";
  public static final int     DFS_NAMENODE_MAX_DIRECTORY_ITEMS_DEFAULT = 0; // no limit
  public static final String  DFS_NAMENODE_MIN_BLOCK_SIZE_KEY = "dfs.namenode.fs-limits.min-block-size";
  public static final long    DFS_NAMENODE_MIN_BLOCK_SIZE_DEFAULT = 1024*1024;
  public static final String  DFS_NAMENODE_MAX_BLOCKS_PER_FILE_KEY = "dfs.namenode.fs-limits.max-blocks-per-file";
  public static final long    DFS_NAMENODE_MAX_BLOCKS_PER_FILE_DEFAULT = 1024*1024;

  //Following keys have no defaults
  public static final String  DFS_DATANODE_DATA_DIR_KEY = "dfs.datanode.data.dir";
  public static final String  DFS_NAMENODE_HTTPS_PORT_KEY = "dfs.https.port";
  public static final int     DFS_NAMENODE_HTTPS_PORT_DEFAULT = 50470;
  public static final String  DFS_NAMENODE_HTTPS_ADDRESS_KEY = "dfs.namenode.https-address";
  public static final String  DFS_NAMENODE_HTTPS_ADDRESS_DEFAULT = "0.0.0.0:" + DFS_NAMENODE_HTTPS_PORT_DEFAULT;
  public static final String  DFS_NAMENODE_NAME_DIR_KEY = "dfs.namenode.name.dir";
  public static final String  DFS_NAMENODE_EDITS_DIR_KEY = "dfs.namenode.edits.dir";
  public static final String  DFS_NAMENODE_SHARED_EDITS_DIR_KEY = "dfs.namenode.shared.edits.dir";
  public static final String  DFS_NAMENODE_EDITS_PLUGIN_PREFIX = "dfs.namenode.edits.journal-plugin";
  public static final String  DFS_NAMENODE_EDITS_DIR_REQUIRED_KEY = "dfs.namenode.edits.dir.required";
  public static final String  DFS_NAMENODE_EDITS_DIR_DEFAULT = "file:///tmp/hadoop/dfs/name";
  public static final String  DFS_CLIENT_READ_PREFETCH_SIZE_KEY = "dfs.client.read.prefetch.size"; 
  public static final String  DFS_CLIENT_RETRY_WINDOW_BASE= "dfs.client.retry.window.base";
  public static final String  DFS_METRICS_SESSION_ID_KEY = "dfs.metrics.session-id";
  public static final String  DFS_METRICS_PERCENTILES_INTERVALS_KEY = "dfs.metrics.percentiles.intervals";
  public static final String  DFS_DATANODE_HOST_NAME_KEY = "dfs.datanode.hostname";
  public static final String  DFS_NAMENODE_HOSTS_KEY = "dfs.namenode.hosts";
  public static final String  DFS_NAMENODE_HOSTS_EXCLUDE_KEY = "dfs.namenode.hosts.exclude";
  public static final String  DFS_CLIENT_SOCKET_TIMEOUT_KEY = "dfs.client.socket-timeout";
  public static final String  DFS_NAMENODE_CHECKPOINT_DIR_KEY = "dfs.namenode.checkpoint.dir";
  public static final String  DFS_NAMENODE_CHECKPOINT_EDITS_DIR_KEY = "dfs.namenode.checkpoint.edits.dir";
  public static final String  DFS_HOSTS = "dfs.hosts";
  public static final String  DFS_HOSTS_EXCLUDE = "dfs.hosts.exclude";
  public static final String  DFS_CLIENT_LOCAL_INTERFACES = "dfs.client.local.interfaces";
  public static final String  DFS_NAMENODE_AUDIT_LOGGERS_KEY = "dfs.namenode.audit.loggers";
  public static final String  DFS_NAMENODE_DEFAULT_AUDIT_LOGGER_NAME = "default";
  public static final String  DFS_NAMENODE_AUDIT_LOG_TOKEN_TRACKING_ID_KEY = "dfs.namenode.audit.log.token.tracking.id";
  public static final boolean DFS_NAMENODE_AUDIT_LOG_TOKEN_TRACKING_ID_DEFAULT = false;
<<<<<<< HEAD
=======
  public static final String  DFS_NAMENODE_AUDIT_LOG_ASYNC_KEY = "dfs.namenode.audit.log.async";
  public static final boolean DFS_NAMENODE_AUDIT_LOG_ASYNC_DEFAULT = false;
>>>>>>> 6266273c

  // Much code in hdfs is not yet updated to use these keys.
  public static final String  DFS_CLIENT_BLOCK_WRITE_LOCATEFOLLOWINGBLOCK_RETRIES_KEY = "dfs.client.block.write.locateFollowingBlock.retries";
  public static final int     DFS_CLIENT_BLOCK_WRITE_LOCATEFOLLOWINGBLOCK_RETRIES_DEFAULT = 5;
  public static final String  DFS_CLIENT_BLOCK_WRITE_RETRIES_KEY = "dfs.client.block.write.retries";
  public static final int     DFS_CLIENT_BLOCK_WRITE_RETRIES_DEFAULT = 3;
  public static final String  DFS_CLIENT_MAX_BLOCK_ACQUIRE_FAILURES_KEY = "dfs.client.max.block.acquire.failures";
  public static final int     DFS_CLIENT_MAX_BLOCK_ACQUIRE_FAILURES_DEFAULT = 3;
  public static final String  DFS_CLIENT_USE_LEGACY_BLOCKREADER = "dfs.client.use.legacy.blockreader";
  public static final boolean DFS_CLIENT_USE_LEGACY_BLOCKREADER_DEFAULT = false;
  public static final String  DFS_CLIENT_USE_LEGACY_BLOCKREADERLOCAL = "dfs.client.use.legacy.blockreader.local";
  public static final boolean DFS_CLIENT_USE_LEGACY_BLOCKREADERLOCAL_DEFAULT = false;
  public static final String  DFS_BALANCER_MOVEDWINWIDTH_KEY = "dfs.balancer.movedWinWidth";
  public static final long    DFS_BALANCER_MOVEDWINWIDTH_DEFAULT = 5400*1000L;
  public static final String  DFS_BALANCER_MOVERTHREADS_KEY = "dfs.balancer.moverThreads";
  public static final int     DFS_BALANCER_MOVERTHREADS_DEFAULT = 1000;
  public static final String  DFS_BALANCER_DISPATCHERTHREADS_KEY = "dfs.balancer.dispatcherThreads";
  public static final int     DFS_BALANCER_DISPATCHERTHREADS_DEFAULT = 200;
  public static final String  DFS_DATANODE_ADDRESS_KEY = "dfs.datanode.address";
  public static final int     DFS_DATANODE_DEFAULT_PORT = 50010;
  public static final String  DFS_DATANODE_ADDRESS_DEFAULT = "0.0.0.0:" + DFS_DATANODE_DEFAULT_PORT;
  public static final String  DFS_DATANODE_DATA_DIR_PERMISSION_KEY = "dfs.datanode.data.dir.perm";
  public static final String  DFS_DATANODE_DATA_DIR_PERMISSION_DEFAULT = "700";
  public static final String  DFS_DATANODE_DIRECTORYSCAN_INTERVAL_KEY = "dfs.datanode.directoryscan.interval";
  public static final int     DFS_DATANODE_DIRECTORYSCAN_INTERVAL_DEFAULT = 21600;
  public static final String  DFS_DATANODE_DIRECTORYSCAN_THREADS_KEY = "dfs.datanode.directoryscan.threads";
  public static final int     DFS_DATANODE_DIRECTORYSCAN_THREADS_DEFAULT = 1;
  public static final String  DFS_DATANODE_DNS_INTERFACE_KEY = "dfs.datanode.dns.interface";
  public static final String  DFS_DATANODE_DNS_INTERFACE_DEFAULT = "default";
  public static final String  DFS_DATANODE_DNS_NAMESERVER_KEY = "dfs.datanode.dns.nameserver";
  public static final String  DFS_DATANODE_DNS_NAMESERVER_DEFAULT = "default";
  public static final String  DFS_DATANODE_DU_RESERVED_KEY = "dfs.datanode.du.reserved";
  public static final long    DFS_DATANODE_DU_RESERVED_DEFAULT = 0;
  public static final String  DFS_DATANODE_HANDLER_COUNT_KEY = "dfs.datanode.handler.count";
  public static final int     DFS_DATANODE_HANDLER_COUNT_DEFAULT = 10;
  public static final String  DFS_DATANODE_HTTP_ADDRESS_KEY = "dfs.datanode.http.address";
  public static final int     DFS_DATANODE_HTTP_DEFAULT_PORT = 50075;
  public static final String  DFS_DATANODE_HTTP_ADDRESS_DEFAULT = "0.0.0.0:" + DFS_DATANODE_HTTP_DEFAULT_PORT;
  public static final String  DFS_DATANODE_MAX_RECEIVER_THREADS_KEY = "dfs.datanode.max.transfer.threads";
  public static final int     DFS_DATANODE_MAX_RECEIVER_THREADS_DEFAULT = 4096;
  public static final String  DFS_DATANODE_NUMBLOCKS_KEY = "dfs.datanode.numblocks";
  public static final int     DFS_DATANODE_NUMBLOCKS_DEFAULT = 64;
  public static final String  DFS_DATANODE_SCAN_PERIOD_HOURS_KEY = "dfs.datanode.scan.period.hours";
  public static final int     DFS_DATANODE_SCAN_PERIOD_HOURS_DEFAULT = 0;
  public static final String  DFS_DATANODE_TRANSFERTO_ALLOWED_KEY = "dfs.datanode.transferTo.allowed";
  public static final boolean DFS_DATANODE_TRANSFERTO_ALLOWED_DEFAULT = true;
  public static final String  DFS_HEARTBEAT_INTERVAL_KEY = "dfs.heartbeat.interval";
  public static final long    DFS_HEARTBEAT_INTERVAL_DEFAULT = 3;
  public static final String  DFS_NAMENODE_PATH_BASED_CACHE_RETRY_INTERVAL_MS = "dfs.namenode.path.based.cache.retry.interval.ms";
  public static final long    DFS_NAMENODE_PATH_BASED_CACHE_RETRY_INTERVAL_MS_DEFAULT = 60000L;
  public static final String  DFS_NAMENODE_DECOMMISSION_INTERVAL_KEY = "dfs.namenode.decommission.interval";
  public static final int     DFS_NAMENODE_DECOMMISSION_INTERVAL_DEFAULT = 30;
  public static final String  DFS_NAMENODE_DECOMMISSION_NODES_PER_INTERVAL_KEY = "dfs.namenode.decommission.nodes.per.interval";
  public static final int     DFS_NAMENODE_DECOMMISSION_NODES_PER_INTERVAL_DEFAULT = 5;
  public static final String  DFS_NAMENODE_HANDLER_COUNT_KEY = "dfs.namenode.handler.count";
  public static final int     DFS_NAMENODE_HANDLER_COUNT_DEFAULT = 10;
  public static final String  DFS_NAMENODE_SERVICE_HANDLER_COUNT_KEY = "dfs.namenode.service.handler.count";
  public static final int     DFS_NAMENODE_SERVICE_HANDLER_COUNT_DEFAULT = 10;
  public static final String  DFS_SUPPORT_APPEND_KEY = "dfs.support.append";
  public static final boolean DFS_SUPPORT_APPEND_DEFAULT = true;
  public static final String  DFS_HTTPS_ENABLE_KEY = "dfs.https.enable";
  public static final boolean DFS_HTTPS_ENABLE_DEFAULT = false;
<<<<<<< HEAD
=======
  public static final String  DFS_HTTP_POLICY_KEY = "dfs.http.policy";
  public static final String  DFS_HTTP_POLICY_DEFAULT =  HttpConfig.Policy.HTTP_ONLY.name();
>>>>>>> 6266273c
  public static final String  DFS_DEFAULT_CHUNK_VIEW_SIZE_KEY = "dfs.default.chunk.view.size";
  public static final int     DFS_DEFAULT_CHUNK_VIEW_SIZE_DEFAULT = 32*1024;
  public static final String  DFS_DATANODE_HTTPS_ADDRESS_KEY = "dfs.datanode.https.address";
  public static final String  DFS_DATANODE_HTTPS_PORT_KEY = "datanode.https.port";
  public static final int     DFS_DATANODE_HTTPS_DEFAULT_PORT = 50475;
  public static final String  DFS_DATANODE_HTTPS_ADDRESS_DEFAULT = "0.0.0.0:" + DFS_DATANODE_HTTPS_DEFAULT_PORT;
  public static final String  DFS_DATANODE_IPC_ADDRESS_KEY = "dfs.datanode.ipc.address";
  public static final int     DFS_DATANODE_IPC_DEFAULT_PORT = 50020;
  public static final String  DFS_DATANODE_IPC_ADDRESS_DEFAULT = "0.0.0.0:" + DFS_DATANODE_IPC_DEFAULT_PORT;
  public static final String  DFS_DATANODE_MIN_SUPPORTED_NAMENODE_VERSION_KEY = "dfs.datanode.min.supported.namenode.version";
  public static final String  DFS_DATANODE_MIN_SUPPORTED_NAMENODE_VERSION_DEFAULT = "2.1.0-beta";

  public static final String  DFS_BLOCK_ACCESS_TOKEN_ENABLE_KEY = "dfs.block.access.token.enable";
  public static final boolean DFS_BLOCK_ACCESS_TOKEN_ENABLE_DEFAULT = false;
  public static final String  DFS_BLOCK_ACCESS_KEY_UPDATE_INTERVAL_KEY = "dfs.block.access.key.update.interval";
  public static final long    DFS_BLOCK_ACCESS_KEY_UPDATE_INTERVAL_DEFAULT = 600L;
  public static final String  DFS_BLOCK_ACCESS_TOKEN_LIFETIME_KEY = "dfs.block.access.token.lifetime";
  public static final long    DFS_BLOCK_ACCESS_TOKEN_LIFETIME_DEFAULT = 600L;

  public static final String DFS_BLOCK_REPLICATOR_CLASSNAME_KEY = "dfs.block.replicator.classname";
  public static final Class<BlockPlacementPolicyDefault> DFS_BLOCK_REPLICATOR_CLASSNAME_DEFAULT = BlockPlacementPolicyDefault.class;
  public static final String  DFS_REPLICATION_MAX_KEY = "dfs.replication.max";
  public static final int     DFS_REPLICATION_MAX_DEFAULT = 512;
  public static final String  DFS_DF_INTERVAL_KEY = "dfs.df.interval";
  public static final int     DFS_DF_INTERVAL_DEFAULT = 60000;
  public static final String  DFS_BLOCKREPORT_INTERVAL_MSEC_KEY = "dfs.blockreport.intervalMsec";
  public static final long    DFS_BLOCKREPORT_INTERVAL_MSEC_DEFAULT = 60 * 60 * 1000;
  public static final String  DFS_BLOCKREPORT_INITIAL_DELAY_KEY = "dfs.blockreport.initialDelay";
  public static final int     DFS_BLOCKREPORT_INITIAL_DELAY_DEFAULT = 0;
  public static final String  DFS_CACHEREPORT_INTERVAL_MSEC_KEY = "dfs.cachereport.intervalMsec";
  public static final long    DFS_CACHEREPORT_INTERVAL_MSEC_DEFAULT = 10 * 1000;
  public static final String  DFS_BLOCK_INVALIDATE_LIMIT_KEY = "dfs.block.invalidate.limit";
  public static final int     DFS_BLOCK_INVALIDATE_LIMIT_DEFAULT = 1000;
  public static final String  DFS_DEFAULT_MAX_CORRUPT_FILES_RETURNED_KEY = "dfs.corruptfilesreturned.max";
  public static final int     DFS_DEFAULT_MAX_CORRUPT_FILES_RETURNED = 500;

  public static final String DFS_CLIENT_READ_SHORTCIRCUIT_KEY = "dfs.client.read.shortcircuit";
  public static final boolean DFS_CLIENT_READ_SHORTCIRCUIT_DEFAULT = false;
  public static final String DFS_CLIENT_READ_SHORTCIRCUIT_SKIP_CHECKSUM_KEY = "dfs.client.read.shortcircuit.skip.checksum";
  public static final boolean DFS_CLIENT_READ_SHORTCIRCUIT_SKIP_CHECKSUM_DEFAULT = false;
  public static final String DFS_CLIENT_READ_SHORTCIRCUIT_BUFFER_SIZE_KEY = "dfs.client.read.shortcircuit.buffer.size";
  public static final String DFS_CLIENT_READ_SHORTCIRCUIT_STREAMS_CACHE_SIZE_KEY = "dfs.client.read.shortcircuit.streams.cache.size";
  public static final int DFS_CLIENT_READ_SHORTCIRCUIT_STREAMS_CACHE_SIZE_DEFAULT = 100;
  public static final String DFS_CLIENT_READ_SHORTCIRCUIT_STREAMS_CACHE_EXPIRY_MS_KEY = "dfs.client.read.shortcircuit.streams.cache.expiry.ms";
  public static final long DFS_CLIENT_READ_SHORTCIRCUIT_STREAMS_CACHE_EXPIRY_MS_DEFAULT = 5000;
  public static final int DFS_CLIENT_READ_SHORTCIRCUIT_BUFFER_SIZE_DEFAULT = 1024 * 1024;
  public static final String DFS_CLIENT_DOMAIN_SOCKET_DATA_TRAFFIC = "dfs.client.domain.socket.data.traffic";
  public static final boolean DFS_CLIENT_DOMAIN_SOCKET_DATA_TRAFFIC_DEFAULT = false;
  public static final String DFS_CLIENT_MMAP_CACHE_SIZE = "dfs.client.mmap.cache.size";
  public static final int DFS_CLIENT_MMAP_CACHE_SIZE_DEFAULT = 1024;
  public static final String DFS_CLIENT_MMAP_CACHE_TIMEOUT_MS = "dfs.client.mmap.cache.timeout.ms";
  public static final long DFS_CLIENT_MMAP_CACHE_TIMEOUT_MS_DEFAULT  = 15 * 60 * 1000;
  public static final String DFS_CLIENT_MMAP_CACHE_THREAD_RUNS_PER_TIMEOUT = "dfs.client.mmap.cache.thread.runs.per.timeout";
  public static final int DFS_CLIENT_MMAP_CACHE_THREAD_RUNS_PER_TIMEOUT_DEFAULT  = 4;

  // property for fsimage compression
  public static final String DFS_IMAGE_COMPRESS_KEY = "dfs.image.compress";
  public static final boolean DFS_IMAGE_COMPRESS_DEFAULT = false;
  public static final String DFS_IMAGE_COMPRESSION_CODEC_KEY =
                                   "dfs.image.compression.codec";
  public static final String DFS_IMAGE_COMPRESSION_CODEC_DEFAULT =
                                   "org.apache.hadoop.io.compress.DefaultCodec";

  public static final String DFS_IMAGE_TRANSFER_RATE_KEY =
                                           "dfs.image.transfer.bandwidthPerSec";
  public static final long DFS_IMAGE_TRANSFER_RATE_DEFAULT = 0;  //no throttling

  // Image transfer timeout
  public static final String DFS_IMAGE_TRANSFER_TIMEOUT_KEY = "dfs.image.transfer.timeout";
  public static final int DFS_IMAGE_TRANSFER_TIMEOUT_DEFAULT = 10 * 60 * 1000;

  //Keys with no defaults
  public static final String  DFS_DATANODE_PLUGINS_KEY = "dfs.datanode.plugins";
  public static final String  DFS_DATANODE_FSDATASET_FACTORY_KEY = "dfs.datanode.fsdataset.factory";
  public static final String  DFS_DATANODE_FSDATASET_VOLUME_CHOOSING_POLICY_KEY = "dfs.datanode.fsdataset.volume.choosing.policy";
  public static final String  DFS_DATANODE_AVAILABLE_SPACE_VOLUME_CHOOSING_POLICY_BALANCED_SPACE_THRESHOLD_KEY = "dfs.datanode.available-space-volume-choosing-policy.balanced-space-threshold";
  public static final long    DFS_DATANODE_AVAILABLE_SPACE_VOLUME_CHOOSING_POLICY_BALANCED_SPACE_THRESHOLD_DEFAULT = 1024L * 1024L * 1024L * 10L; // 10 GB
  public static final String  DFS_DATANODE_AVAILABLE_SPACE_VOLUME_CHOOSING_POLICY_BALANCED_SPACE_PREFERENCE_FRACTION_KEY = "dfs.datanode.available-space-volume-choosing-policy.balanced-space-preference-fraction";
  public static final float   DFS_DATANODE_AVAILABLE_SPACE_VOLUME_CHOOSING_POLICY_BALANCED_SPACE_PREFERENCE_FRACTION_DEFAULT = 0.75f;
  public static final String  DFS_DATANODE_SOCKET_WRITE_TIMEOUT_KEY = "dfs.datanode.socket.write.timeout";
  public static final String  DFS_DATANODE_STARTUP_KEY = "dfs.datanode.startup";
  public static final String  DFS_NAMENODE_PLUGINS_KEY = "dfs.namenode.plugins";
  public static final String  DFS_WEB_UGI_KEY = "dfs.web.ugi";
  public static final String  DFS_NAMENODE_STARTUP_KEY = "dfs.namenode.startup";
  public static final String  DFS_DATANODE_KEYTAB_FILE_KEY = "dfs.datanode.keytab.file";
  public static final String  DFS_DATANODE_USER_NAME_KEY = "dfs.datanode.kerberos.principal";
  public static final String  DFS_NAMENODE_KEYTAB_FILE_KEY = "dfs.namenode.keytab.file";
  public static final String  DFS_NAMENODE_USER_NAME_KEY = "dfs.namenode.kerberos.principal";
  public static final String  DFS_NAMENODE_INTERNAL_SPNEGO_USER_NAME_KEY = "dfs.namenode.kerberos.internal.spnego.principal";
  public static final String  DFS_SECONDARY_NAMENODE_KEYTAB_FILE_KEY = "dfs.secondary.namenode.keytab.file";
  public static final String  DFS_SECONDARY_NAMENODE_USER_NAME_KEY = "dfs.secondary.namenode.kerberos.principal";
  public static final String  DFS_SECONDARY_NAMENODE_INTERNAL_SPNEGO_USER_NAME_KEY = "dfs.secondary.namenode.kerberos.internal.spnego.principal";
  public static final String  DFS_NAMENODE_NAME_CACHE_THRESHOLD_KEY = "dfs.namenode.name.cache.threshold";
  public static final int     DFS_NAMENODE_NAME_CACHE_THRESHOLD_DEFAULT = 10;
  
  public static final String  DFS_NAMESERVICES = "dfs.nameservices";
  public static final String  DFS_NAMESERVICE_ID = "dfs.nameservice.id";
  public static final String  DFS_NAMENODE_RESOURCE_CHECK_INTERVAL_KEY = "dfs.namenode.resource.check.interval";
  public static final int     DFS_NAMENODE_RESOURCE_CHECK_INTERVAL_DEFAULT = 5000;
  public static final String  DFS_NAMENODE_DU_RESERVED_KEY = "dfs.namenode.resource.du.reserved";
  public static final long    DFS_NAMENODE_DU_RESERVED_DEFAULT = 1024 * 1024 * 100; // 100 MB
  public static final String  DFS_NAMENODE_CHECKED_VOLUMES_KEY = "dfs.namenode.resource.checked.volumes";
  public static final String  DFS_NAMENODE_CHECKED_VOLUMES_MINIMUM_KEY = "dfs.namenode.resource.checked.volumes.minimum";
  public static final int     DFS_NAMENODE_CHECKED_VOLUMES_MINIMUM_DEFAULT = 1;
  public static final String  DFS_WEB_AUTHENTICATION_KERBEROS_PRINCIPAL_KEY = "dfs.web.authentication.kerberos.principal";
  public static final String  DFS_WEB_AUTHENTICATION_KERBEROS_KEYTAB_KEY = "dfs.web.authentication.kerberos.keytab";
  public static final String  DFS_NAMENODE_MAX_OP_SIZE_KEY = "dfs.namenode.max.op.size";
  public static final int     DFS_NAMENODE_MAX_OP_SIZE_DEFAULT = 50 * 1024 * 1024;
  
  public static final String DFS_BLOCK_LOCAL_PATH_ACCESS_USER_KEY = "dfs.block.local-path-access.user";
  public static final String DFS_DOMAIN_SOCKET_PATH_KEY = "dfs.domain.socket.path";
  public static final String DFS_DOMAIN_SOCKET_PATH_DEFAULT = "";

  // HA related configuration
  public static final String DFS_HA_NAMENODES_KEY_PREFIX = "dfs.ha.namenodes";
  public static final String DFS_HA_NAMENODE_ID_KEY = "dfs.ha.namenode.id";
  public static final String  DFS_HA_STANDBY_CHECKPOINTS_KEY = "dfs.ha.standby.checkpoints";
  public static final boolean DFS_HA_STANDBY_CHECKPOINTS_DEFAULT = true;
  public static final String DFS_HA_LOGROLL_PERIOD_KEY = "dfs.ha.log-roll.period";
  public static final int DFS_HA_LOGROLL_PERIOD_DEFAULT = 2 * 60; // 2m
  public static final String DFS_HA_TAILEDITS_PERIOD_KEY = "dfs.ha.tail-edits.period";
  public static final int DFS_HA_TAILEDITS_PERIOD_DEFAULT = 60; // 1m
  public static final String DFS_HA_FENCE_METHODS_KEY = "dfs.ha.fencing.methods";
  public static final String DFS_HA_AUTO_FAILOVER_ENABLED_KEY = "dfs.ha.automatic-failover.enabled";
  public static final boolean DFS_HA_AUTO_FAILOVER_ENABLED_DEFAULT = false;
  public static final String DFS_HA_ZKFC_PORT_KEY = "dfs.ha.zkfc.port";
  public static final int DFS_HA_ZKFC_PORT_DEFAULT = 8019;
  
  // Security-related configs
  public static final String DFS_ENCRYPT_DATA_TRANSFER_KEY = "dfs.encrypt.data.transfer";
  public static final boolean DFS_ENCRYPT_DATA_TRANSFER_DEFAULT = false;
  public static final String DFS_DATA_ENCRYPTION_ALGORITHM_KEY = "dfs.encrypt.data.transfer.algorithm";
  
  // Journal-node related configs. These are read on the JN side.
  public static final String  DFS_JOURNALNODE_EDITS_DIR_KEY = "dfs.journalnode.edits.dir";
  public static final String  DFS_JOURNALNODE_EDITS_DIR_DEFAULT = "/tmp/hadoop/dfs/journalnode/";
  public static final String  DFS_JOURNALNODE_RPC_ADDRESS_KEY = "dfs.journalnode.rpc-address";
  public static final int     DFS_JOURNALNODE_RPC_PORT_DEFAULT = 8485;
  public static final String  DFS_JOURNALNODE_RPC_ADDRESS_DEFAULT = "0.0.0.0:" + DFS_JOURNALNODE_RPC_PORT_DEFAULT;
    
  public static final String  DFS_JOURNALNODE_HTTP_ADDRESS_KEY = "dfs.journalnode.http-address";
  public static final int     DFS_JOURNALNODE_HTTP_PORT_DEFAULT = 8480;
  public static final String  DFS_JOURNALNODE_HTTP_ADDRESS_DEFAULT = "0.0.0.0:" + DFS_JOURNALNODE_HTTP_PORT_DEFAULT;
  public static final String  DFS_JOURNALNODE_HTTPS_ADDRESS_KEY = "dfs.journalnode.https-address";
  public static final int     DFS_JOURNALNODE_HTTPS_PORT_DEFAULT = 8481;
  public static final String  DFS_JOURNALNODE_HTTPS_ADDRESS_DEFAULT = "0.0.0.0:" + DFS_JOURNALNODE_HTTPS_PORT_DEFAULT;

  public static final String  DFS_JOURNALNODE_KEYTAB_FILE_KEY = "dfs.journalnode.keytab.file";
  public static final String  DFS_JOURNALNODE_USER_NAME_KEY = "dfs.journalnode.kerberos.principal";
  public static final String  DFS_JOURNALNODE_INTERNAL_SPNEGO_USER_NAME_KEY = "dfs.journalnode.kerberos.internal.spnego.principal";

  // Journal-node related configs for the client side.
  public static final String  DFS_QJOURNAL_QUEUE_SIZE_LIMIT_KEY = "dfs.qjournal.queued-edits.limit.mb";
  public static final int     DFS_QJOURNAL_QUEUE_SIZE_LIMIT_DEFAULT = 10;
  
  // Quorum-journal timeouts for various operations. Unlikely to need
  // to be tweaked, but configurable just in case.
  public static final String  DFS_QJOURNAL_START_SEGMENT_TIMEOUT_KEY = "dfs.qjournal.start-segment.timeout.ms";
  public static final String  DFS_QJOURNAL_PREPARE_RECOVERY_TIMEOUT_KEY = "dfs.qjournal.prepare-recovery.timeout.ms";
  public static final String  DFS_QJOURNAL_ACCEPT_RECOVERY_TIMEOUT_KEY = "dfs.qjournal.accept-recovery.timeout.ms";
  public static final String  DFS_QJOURNAL_FINALIZE_SEGMENT_TIMEOUT_KEY = "dfs.qjournal.finalize-segment.timeout.ms";
  public static final String  DFS_QJOURNAL_SELECT_INPUT_STREAMS_TIMEOUT_KEY = "dfs.qjournal.select-input-streams.timeout.ms";
  public static final String  DFS_QJOURNAL_GET_JOURNAL_STATE_TIMEOUT_KEY = "dfs.qjournal.get-journal-state.timeout.ms";
  public static final String  DFS_QJOURNAL_NEW_EPOCH_TIMEOUT_KEY = "dfs.qjournal.new-epoch.timeout.ms";
  public static final String  DFS_QJOURNAL_WRITE_TXNS_TIMEOUT_KEY = "dfs.qjournal.write-txns.timeout.ms";
  public static final int     DFS_QJOURNAL_START_SEGMENT_TIMEOUT_DEFAULT = 20000;
  public static final int     DFS_QJOURNAL_PREPARE_RECOVERY_TIMEOUT_DEFAULT = 120000;
  public static final int     DFS_QJOURNAL_ACCEPT_RECOVERY_TIMEOUT_DEFAULT = 120000;
  public static final int     DFS_QJOURNAL_FINALIZE_SEGMENT_TIMEOUT_DEFAULT = 120000;
  public static final int     DFS_QJOURNAL_SELECT_INPUT_STREAMS_TIMEOUT_DEFAULT = 20000;
  public static final int     DFS_QJOURNAL_GET_JOURNAL_STATE_TIMEOUT_DEFAULT = 120000;
  public static final int     DFS_QJOURNAL_NEW_EPOCH_TIMEOUT_DEFAULT = 120000;
  public static final int     DFS_QJOURNAL_WRITE_TXNS_TIMEOUT_DEFAULT = 20000;
  
  public static final String DFS_MAX_NUM_BLOCKS_TO_LOG_KEY = "dfs.namenode.max-num-blocks-to-log";
  public static final long   DFS_MAX_NUM_BLOCKS_TO_LOG_DEFAULT = 1000l;
<<<<<<< HEAD

=======
  
>>>>>>> 6266273c
  public static final String DFS_NAMENODE_ENABLE_RETRY_CACHE_KEY = "dfs.namenode.enable.retrycache";
  public static final boolean DFS_NAMENODE_ENABLE_RETRY_CACHE_DEFAULT = true;
  public static final String DFS_NAMENODE_RETRY_CACHE_EXPIRYTIME_MILLIS_KEY = "dfs.namenode.retrycache.expirytime.millis";
  public static final long DFS_NAMENODE_RETRY_CACHE_EXPIRYTIME_MILLIS_DEFAULT = 600000; // 10 minutes
  public static final String DFS_NAMENODE_RETRY_CACHE_HEAP_PERCENT_KEY = "dfs.namenode.retrycache.heap.percent";
  public static final float DFS_NAMENODE_RETRY_CACHE_HEAP_PERCENT_DEFAULT = 0.03f;
  
  // The number of NN response dropped by client proactively in each RPC call.
  // For testing NN retry cache, we can set this property with positive value.
  public static final String DFS_CLIENT_TEST_DROP_NAMENODE_RESPONSE_NUM_KEY = "dfs.client.test.drop.namenode.response.number";
  public static final int DFS_CLIENT_TEST_DROP_NAMENODE_RESPONSE_NUM_DEFAULT = 0;


  // Hidden configuration undocumented in hdfs-site. xml
  // Timeout to wait for block receiver and responder thread to stop
  public static final String DFS_DATANODE_XCEIVER_STOP_TIMEOUT_MILLIS_KEY = "dfs.datanode.xceiver.stop.timeout.millis";
  public static final long   DFS_DATANODE_XCEIVER_STOP_TIMEOUT_MILLIS_DEFAULT = 60000;

  // WebHDFS retry policy
  public static final String  DFS_HTTP_CLIENT_RETRY_POLICY_ENABLED_KEY = "dfs.http.client.retry.policy.enabled";
  public static final boolean DFS_HTTP_CLIENT_RETRY_POLICY_ENABLED_DEFAULT = false;
  public static final String  DFS_HTTP_CLIENT_RETRY_POLICY_SPEC_KEY = "dfs.http.client.retry.policy.spec";
  public static final String  DFS_HTTP_CLIENT_RETRY_POLICY_SPEC_DEFAULT = "10000,6,60000,10"; //t1,n1,t2,n2,...
  public static final String  DFS_HTTP_CLIENT_FAILOVER_MAX_ATTEMPTS_KEY = "dfs.http.client.failover.max.attempts";
  public static final int     DFS_HTTP_CLIENT_FAILOVER_MAX_ATTEMPTS_DEFAULT = 15;
  public static final String  DFS_HTTP_CLIENT_FAILOVER_SLEEPTIME_BASE_KEY = "dfs.http.client.failover.sleep.base.millis";
  public static final int     DFS_HTTP_CLIENT_FAILOVER_SLEEPTIME_BASE_DEFAULT = 500;
  public static final String  DFS_HTTP_CLIENT_FAILOVER_SLEEPTIME_MAX_KEY = "dfs.http.client.failover.sleep.max.millis";
  public static final int     DFS_HTTP_CLIENT_FAILOVER_SLEEPTIME_MAX_DEFAULT = 15000;
}<|MERGE_RESOLUTION|>--- conflicted
+++ resolved
@@ -170,11 +170,7 @@
   public static final String  DFS_NAMENODE_REPLICATION_STREAMS_HARD_LIMIT_KEY = "dfs.namenode.replication.max-streams-hard-limit";
   public static final int     DFS_NAMENODE_REPLICATION_STREAMS_HARD_LIMIT_DEFAULT = 4;
   public static final String  DFS_WEBHDFS_ENABLED_KEY = "dfs.webhdfs.enabled";
-<<<<<<< HEAD
-  public static final boolean DFS_WEBHDFS_ENABLED_DEFAULT = false;
-=======
   public static final boolean DFS_WEBHDFS_ENABLED_DEFAULT = true;
->>>>>>> 6266273c
   public static final String  DFS_WEBHDFS_USER_PATTERN_KEY = "dfs.webhdfs.user.provider.user.pattern";
   public static final String  DFS_WEBHDFS_USER_PATTERN_DEFAULT = "^[A-Za-z_][A-Za-z0-9._-]*[$]?$";
   public static final String  DFS_PERMISSIONS_ENABLED_KEY = "dfs.permissions.enabled";
@@ -308,11 +304,8 @@
   public static final String  DFS_NAMENODE_DEFAULT_AUDIT_LOGGER_NAME = "default";
   public static final String  DFS_NAMENODE_AUDIT_LOG_TOKEN_TRACKING_ID_KEY = "dfs.namenode.audit.log.token.tracking.id";
   public static final boolean DFS_NAMENODE_AUDIT_LOG_TOKEN_TRACKING_ID_DEFAULT = false;
-<<<<<<< HEAD
-=======
   public static final String  DFS_NAMENODE_AUDIT_LOG_ASYNC_KEY = "dfs.namenode.audit.log.async";
   public static final boolean DFS_NAMENODE_AUDIT_LOG_ASYNC_DEFAULT = false;
->>>>>>> 6266273c
 
   // Much code in hdfs is not yet updated to use these keys.
   public static final String  DFS_CLIENT_BLOCK_WRITE_LOCATEFOLLOWINGBLOCK_RETRIES_KEY = "dfs.client.block.write.locateFollowingBlock.retries";
@@ -375,11 +368,8 @@
   public static final boolean DFS_SUPPORT_APPEND_DEFAULT = true;
   public static final String  DFS_HTTPS_ENABLE_KEY = "dfs.https.enable";
   public static final boolean DFS_HTTPS_ENABLE_DEFAULT = false;
-<<<<<<< HEAD
-=======
   public static final String  DFS_HTTP_POLICY_KEY = "dfs.http.policy";
   public static final String  DFS_HTTP_POLICY_DEFAULT =  HttpConfig.Policy.HTTP_ONLY.name();
->>>>>>> 6266273c
   public static final String  DFS_DEFAULT_CHUNK_VIEW_SIZE_KEY = "dfs.default.chunk.view.size";
   public static final int     DFS_DEFAULT_CHUNK_VIEW_SIZE_DEFAULT = 32*1024;
   public static final String  DFS_DATANODE_HTTPS_ADDRESS_KEY = "dfs.datanode.https.address";
@@ -556,11 +546,7 @@
   
   public static final String DFS_MAX_NUM_BLOCKS_TO_LOG_KEY = "dfs.namenode.max-num-blocks-to-log";
   public static final long   DFS_MAX_NUM_BLOCKS_TO_LOG_DEFAULT = 1000l;
-<<<<<<< HEAD
-
-=======
-  
->>>>>>> 6266273c
+  
   public static final String DFS_NAMENODE_ENABLE_RETRY_CACHE_KEY = "dfs.namenode.enable.retrycache";
   public static final boolean DFS_NAMENODE_ENABLE_RETRY_CACHE_DEFAULT = true;
   public static final String DFS_NAMENODE_RETRY_CACHE_EXPIRYTIME_MILLIS_KEY = "dfs.namenode.retrycache.expirytime.millis";
