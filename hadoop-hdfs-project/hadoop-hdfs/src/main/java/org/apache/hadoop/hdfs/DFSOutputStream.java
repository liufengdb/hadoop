/**
 * Licensed to the Apache Software Foundation (ASF) under one
 * or more contributor license agreements.  See the NOTICE file
 * distributed with this work for additional information
 * regarding copyright ownership.  The ASF licenses this file
 * to you under the Apache License, Version 2.0 (the
 * "License"); you may not use this file except in compliance
 * with the License.  You may obtain a copy of the License at
 *
 *     http://www.apache.org/licenses/LICENSE-2.0
 *
 * Unless required by applicable law or agreed to in writing, software
 * distributed under the License is distributed on an "AS IS" BASIS,
 * WITHOUT WARRANTIES OR CONDITIONS OF ANY KIND, either express or implied.
 * See the License for the specific language governing permissions and
 * limitations under the License.
 */
package org.apache.hadoop.hdfs;

import java.io.FileNotFoundException;
import java.io.IOException;
import java.io.InterruptedIOException;
import java.nio.channels.ClosedChannelException;
import java.util.EnumSet;
import java.util.concurrent.atomic.AtomicReference;

import org.apache.commons.logging.Log;
import org.apache.commons.logging.LogFactory;
import org.apache.hadoop.HadoopIllegalArgumentException;
import org.apache.hadoop.classification.InterfaceAudience;
import org.apache.hadoop.crypto.CryptoProtocolVersion;
import org.apache.hadoop.fs.CanSetDropBehind;
import org.apache.hadoop.fs.CreateFlag;
import org.apache.hadoop.fs.FSOutputSummer;
import org.apache.hadoop.fs.FileAlreadyExistsException;
import org.apache.hadoop.fs.FileEncryptionInfo;
import org.apache.hadoop.fs.ParentNotDirectoryException;
import org.apache.hadoop.fs.Syncable;
import org.apache.hadoop.fs.permission.FsPermission;
import org.apache.hadoop.hdfs.client.HdfsDataOutputStream;
import org.apache.hadoop.hdfs.client.HdfsDataOutputStream.SyncFlag;
import org.apache.hadoop.hdfs.client.impl.DfsClientConf;
import org.apache.hadoop.hdfs.protocol.DSQuotaExceededException;
import org.apache.hadoop.hdfs.protocol.DatanodeInfo;
import org.apache.hadoop.hdfs.protocol.ExtendedBlock;
import org.apache.hadoop.hdfs.protocol.HdfsFileStatus;
import org.apache.hadoop.hdfs.protocol.LocatedBlock;
import org.apache.hadoop.hdfs.protocol.NSQuotaExceededException;
import org.apache.hadoop.hdfs.protocol.QuotaByStorageTypeExceededException;
import org.apache.hadoop.hdfs.protocol.SnapshotAccessControlException;
import org.apache.hadoop.hdfs.protocol.UnresolvedPathException;
import org.apache.hadoop.hdfs.protocol.datatransfer.PacketHeader;
import org.apache.hadoop.hdfs.security.token.block.BlockTokenIdentifier;
import org.apache.hadoop.hdfs.server.datanode.CachingStrategy;
import org.apache.hadoop.hdfs.server.namenode.RetryStartFileException;
import org.apache.hadoop.hdfs.server.namenode.SafeModeException;
import org.apache.hadoop.hdfs.util.ByteArrayManager;
import org.apache.hadoop.io.EnumSetWritable;
import org.apache.hadoop.ipc.RemoteException;
import org.apache.hadoop.security.AccessControlException;
import org.apache.hadoop.security.token.Token;
import org.apache.hadoop.util.DataChecksum;
import org.apache.hadoop.util.DataChecksum.Type;
import org.apache.hadoop.util.Progressable;
import org.apache.hadoop.util.Time;
import org.apache.htrace.Sampler;
import org.apache.htrace.Trace;
import org.apache.htrace.TraceScope;
import org.slf4j.Logger;
import org.slf4j.LoggerFactory;

import com.google.common.annotations.VisibleForTesting;
import com.google.common.base.Preconditions;


/****************************************************************
 * DFSOutputStream creates files from a stream of bytes.
 *
 * The client application writes data that is cached internally by
 * this stream. Data is broken up into packets, each packet is
 * typically 64K in size. A packet comprises of chunks. Each chunk
 * is typically 512 bytes and has an associated checksum with it.
 *
 * When a client application fills up the currentPacket, it is
 * enqueued into the dataQueue of DataStreamer. DataStreamer is a
 * thread that picks up packets from the dataQueue and sends it to
 * the first datanode in the pipeline.
 *
 ****************************************************************/
@InterfaceAudience.Private
public class DFSOutputStream extends FSOutputSummer
    implements Syncable, CanSetDropBehind {
<<<<<<< HEAD
  static final Log LOG = LogFactory.getLog(DFSOutputStream.class);

=======
  static final Logger LOG = LoggerFactory.getLogger(DFSOutputStream.class);
>>>>>>> 456e901a
  /**
   * Number of times to retry creating a file when there are transient 
   * errors (typically related to encryption zones and KeyProvider operations).
   */
  @VisibleForTesting
  static final int CREATE_RETRY_COUNT = 10;
  @VisibleForTesting
  static CryptoProtocolVersion[] SUPPORTED_CRYPTO_VERSIONS =
      CryptoProtocolVersion.supported();

  protected final DFSClient dfsClient;
  protected final ByteArrayManager byteArrayManager;
  // closed is accessed by different threads under different locks.
  protected volatile boolean closed = false;

  protected final String src;
  protected final long fileId;
  protected final long blockSize;
  protected final int bytesPerChecksum;

  protected DFSPacket currentPacket = null;
  private DataStreamer streamer;
  protected int packetSize = 0; // write packet size, not including the header.
  protected int chunksPerPacket = 0;
  protected long lastFlushOffset = 0; // offset when flush was invoked
  private long initialFileSize = 0; // at time of file open
  private final short blockReplication; // replication factor of file
  protected boolean shouldSyncBlock = false; // force blocks to disk upon close
  protected final AtomicReference<CachingStrategy> cachingStrategy;
  private FileEncryptionInfo fileEncryptionInfo;

  /** Use {@link ByteArrayManager} to create buffer for non-heartbeat packets.*/
  protected DFSPacket createPacket(int packetSize, int chunksPerPkt, long offsetInBlock,
      long seqno, boolean lastPacketInBlock) throws InterruptedIOException {
    final byte[] buf;
    final int bufferSize = PacketHeader.PKT_MAX_HEADER_LEN + packetSize;

    try {
      buf = byteArrayManager.newByteArray(bufferSize);
    } catch (InterruptedException ie) {
      final InterruptedIOException iioe = new InterruptedIOException(
          "seqno=" + seqno);
      iioe.initCause(ie);
      throw iioe;
    }

    return new DFSPacket(buf, chunksPerPkt, offsetInBlock, seqno,
                         getChecksumSize(), lastPacketInBlock);
  }

  @Override
  protected void checkClosed() throws IOException {
    if (isClosed()) {
      getStreamer().getLastException().throwException4Close();
    }
  }

  //
  // returns the list of targets, if any, that is being currently used.
  //
  @VisibleForTesting
  public synchronized DatanodeInfo[] getPipeline() {
    if (getStreamer().streamerClosed()) {
      return null;
    }
    DatanodeInfo[] currentNodes = getStreamer().getNodes();
    if (currentNodes == null) {
      return null;
    }
    DatanodeInfo[] value = new DatanodeInfo[currentNodes.length];
    for (int i = 0; i < currentNodes.length; i++) {
      value[i] = currentNodes[i];
    }
    return value;
  }

  /** 
   * @return the object for computing checksum.
   *         The type is NULL if checksum is not computed.
   */
  private static DataChecksum getChecksum4Compute(DataChecksum checksum,
      HdfsFileStatus stat) {
    if (DataStreamer.isLazyPersist(stat) && stat.getReplication() == 1) {
      // do not compute checksum for writing to single replica to memory
      return DataChecksum.newDataChecksum(Type.NULL,
          checksum.getBytesPerChecksum());
    }
    return checksum;
  }
 
  private DFSOutputStream(DFSClient dfsClient, String src, Progressable progress,
      HdfsFileStatus stat, DataChecksum checksum) throws IOException {
    super(getChecksum4Compute(checksum, stat));
    this.dfsClient = dfsClient;
    this.src = src;
    this.fileId = stat.getFileId();
    this.blockSize = stat.getBlockSize();
    this.blockReplication = stat.getReplication();
    this.fileEncryptionInfo = stat.getFileEncryptionInfo();
    this.cachingStrategy = new AtomicReference<CachingStrategy>(
        dfsClient.getDefaultWriteCachingStrategy());
    if ((progress != null) && DFSClient.LOG.isDebugEnabled()) {
      DFSClient.LOG.debug(
          "Set non-null progress callback on DFSOutputStream " + src);
    }
    
    this.bytesPerChecksum = checksum.getBytesPerChecksum();
    if (bytesPerChecksum <= 0) {
      throw new HadoopIllegalArgumentException(
          "Invalid value: bytesPerChecksum = " + bytesPerChecksum + " <= 0");
    }
    if (blockSize % bytesPerChecksum != 0) {
      throw new HadoopIllegalArgumentException("Invalid values: "
          + DFSConfigKeys.DFS_BYTES_PER_CHECKSUM_KEY + " (=" + bytesPerChecksum
          + ") must divide block size (=" + blockSize + ").");
    }
    this.byteArrayManager = dfsClient.getClientContext().getByteArrayManager();
  }

  /** Construct a new output stream for creating a file. */
  protected DFSOutputStream(DFSClient dfsClient, String src, HdfsFileStatus stat,
      EnumSet<CreateFlag> flag, Progressable progress,
      DataChecksum checksum, String[] favoredNodes) throws IOException {
    this(dfsClient, src, progress, stat, checksum);
    this.shouldSyncBlock = flag.contains(CreateFlag.SYNC_BLOCK);

    computePacketChunkSize(dfsClient.getConf().getWritePacketSize(), bytesPerChecksum);

    streamer = new DataStreamer(stat, null, dfsClient, src, progress, checksum,
        cachingStrategy, byteArrayManager, favoredNodes);
  }

  static DFSOutputStream newStreamForCreate(DFSClient dfsClient, String src,
      FsPermission masked, EnumSet<CreateFlag> flag, boolean createParent,
      short replication, long blockSize, Progressable progress, int buffersize,
      DataChecksum checksum, String[] favoredNodes) throws IOException {
    TraceScope scope =
        dfsClient.getPathTraceScope("newStreamForCreate", src);
    try {
      HdfsFileStatus stat = null;

      // Retry the create if we get a RetryStartFileException up to a maximum
      // number of times
      boolean shouldRetry = true;
      int retryCount = CREATE_RETRY_COUNT;
      while (shouldRetry) {
        shouldRetry = false;
        try {
          stat = dfsClient.namenode.create(src, masked, dfsClient.clientName,
              new EnumSetWritable<CreateFlag>(flag), createParent, replication,
              blockSize, SUPPORTED_CRYPTO_VERSIONS);
          break;
        } catch (RemoteException re) {
          IOException e = re.unwrapRemoteException(
              AccessControlException.class,
              DSQuotaExceededException.class,
              QuotaByStorageTypeExceededException.class,
              FileAlreadyExistsException.class,
              FileNotFoundException.class,
              ParentNotDirectoryException.class,
              NSQuotaExceededException.class,
              RetryStartFileException.class,
              SafeModeException.class,
              UnresolvedPathException.class,
              SnapshotAccessControlException.class,
              UnknownCryptoProtocolVersionException.class);
          if (e instanceof RetryStartFileException) {
            if (retryCount > 0) {
              shouldRetry = true;
              retryCount--;
            } else {
              throw new IOException("Too many retries because of encryption" +
                  " zone operations", e);
            }
          } else {
            throw e;
          }
        }
      }
      Preconditions.checkNotNull(stat, "HdfsFileStatus should not be null!");
      final DFSOutputStream out;
      if(stat.getErasureCodingPolicy() != null) {
        out = new DFSStripedOutputStream(dfsClient, src, stat,
            flag, progress, checksum, favoredNodes);
      } else {
        out = new DFSOutputStream(dfsClient, src, stat,
            flag, progress, checksum, favoredNodes);
      }
      out.start();
      return out;
    } finally {
      scope.close();
    }
  }

  /** Construct a new output stream for append. */
  private DFSOutputStream(DFSClient dfsClient, String src,
      EnumSet<CreateFlag> flags, Progressable progress, LocatedBlock lastBlock,
      HdfsFileStatus stat, DataChecksum checksum, String[] favoredNodes)
          throws IOException {
    this(dfsClient, src, progress, stat, checksum);
    initialFileSize = stat.getLen(); // length of file when opened
    this.shouldSyncBlock = flags.contains(CreateFlag.SYNC_BLOCK);

    boolean toNewBlock = flags.contains(CreateFlag.NEW_BLOCK);

    this.fileEncryptionInfo = stat.getFileEncryptionInfo();

    // The last partial block of the file has to be filled.
    if (!toNewBlock && lastBlock != null) {
      // indicate that we are appending to an existing block
      streamer = new DataStreamer(lastBlock, stat, dfsClient, src, progress, checksum,
          cachingStrategy, byteArrayManager);
      getStreamer().setBytesCurBlock(lastBlock.getBlockSize());
      adjustPacketChunkSize(stat);
      getStreamer().setPipelineInConstruction(lastBlock);
    } else {
      computePacketChunkSize(dfsClient.getConf().getWritePacketSize(),
          bytesPerChecksum);
      streamer = new DataStreamer(stat, lastBlock != null ? lastBlock.getBlock() : null,
          dfsClient, src, progress, checksum, cachingStrategy, byteArrayManager,
          favoredNodes);
    }
  }

  private void adjustPacketChunkSize(HdfsFileStatus stat) throws IOException{

    long usedInLastBlock = stat.getLen() % blockSize;
    int freeInLastBlock = (int)(blockSize - usedInLastBlock);

    // calculate the amount of free space in the pre-existing
    // last crc chunk
    int usedInCksum = (int)(stat.getLen() % bytesPerChecksum);
    int freeInCksum = bytesPerChecksum - usedInCksum;

    // if there is space in the last block, then we have to
    // append to that block
    if (freeInLastBlock == blockSize) {
      throw new IOException("The last block for file " +
          src + " is full.");
    }

    if (usedInCksum > 0 && freeInCksum > 0) {
      // if there is space in the last partial chunk, then
      // setup in such a way that the next packet will have only
      // one chunk that fills up the partial chunk.
      //
      computePacketChunkSize(0, freeInCksum);
      setChecksumBufSize(freeInCksum);
      getStreamer().setAppendChunk(true);
    } else {
      // if the remaining space in the block is smaller than
      // that expected size of of a packet, then create
      // smaller size packet.
      //
      computePacketChunkSize(
          Math.min(dfsClient.getConf().getWritePacketSize(), freeInLastBlock),
          bytesPerChecksum);
    }
  }

  static DFSOutputStream newStreamForAppend(DFSClient dfsClient, String src,
      EnumSet<CreateFlag> flags, int bufferSize, Progressable progress,
      LocatedBlock lastBlock, HdfsFileStatus stat, DataChecksum checksum,
      String[] favoredNodes) throws IOException {
    TraceScope scope =
        dfsClient.getPathTraceScope("newStreamForAppend", src);
	if(stat.getReplication() == 0) {
      throw new IOException("Not support appending to a striping layout file yet.");
    }
    try {
      final DFSOutputStream out = new DFSOutputStream(dfsClient, src, flags,
          progress, lastBlock, stat, checksum, favoredNodes);
      out.start();
      return out;
    } finally {
      scope.close();
    }
  }

  protected void computePacketChunkSize(int psize, int csize) {
    final int bodySize = psize - PacketHeader.PKT_MAX_HEADER_LEN;
    final int chunkSize = csize + getChecksumSize();
    chunksPerPacket = Math.max(bodySize/chunkSize, 1);
    packetSize = chunkSize*chunksPerPacket;
    if (DFSClient.LOG.isDebugEnabled()) {
      DFSClient.LOG.debug("computePacketChunkSize: src=" + src +
                ", chunkSize=" + chunkSize +
                ", chunksPerPacket=" + chunksPerPacket +
                ", packetSize=" + packetSize);
    }
  }

  protected TraceScope createWriteTraceScope() {
    return dfsClient.getPathTraceScope("DFSOutputStream#write", src);
  }

  // @see FSOutputSummer#writeChunk()
  @Override
  protected synchronized void writeChunk(byte[] b, int offset, int len,
      byte[] checksum, int ckoff, int cklen) throws IOException {
    dfsClient.checkOpen();
    checkClosed();

    if (len > bytesPerChecksum) {
      throw new IOException("writeChunk() buffer size is " + len +
                            " is larger than supported  bytesPerChecksum " +
                            bytesPerChecksum);
    }
    if (cklen != 0 && cklen != getChecksumSize()) {
      throw new IOException("writeChunk() checksum size is supposed to be " +
                            getChecksumSize() + " but found to be " + cklen);
    }

    if (currentPacket == null) {
      currentPacket = createPacket(packetSize, chunksPerPacket, getStreamer()
          .getBytesCurBlock(), getStreamer().getAndIncCurrentSeqno(), false);
      if (DFSClient.LOG.isDebugEnabled()) {
        DFSClient.LOG.debug("DFSClient writeChunk allocating new packet seqno=" + 
            currentPacket.getSeqno() +
            ", src=" + src +
            ", packetSize=" + packetSize +
            ", chunksPerPacket=" + chunksPerPacket +
            ", bytesCurBlock=" + getStreamer().getBytesCurBlock());
      }
    }

    currentPacket.writeChecksum(checksum, ckoff, cklen);
    currentPacket.writeData(b, offset, len);
    currentPacket.incNumChunks();
    getStreamer().incBytesCurBlock(len);

    // If packet is full, enqueue it for transmission
    if (currentPacket.getNumChunks() == currentPacket.getMaxChunks() ||
<<<<<<< HEAD
        streamer.getBytesCurBlock() == blockSize) {
      enqueueCurrentPacketFull();
    }
  }

  void enqueueCurrentPacket() throws IOException {
    streamer.waitAndQueuePacket(currentPacket);
    currentPacket = null;
  }

  void enqueueCurrentPacketFull() throws IOException {
    if (LOG.isDebugEnabled()) {
      LOG.debug("enqueue full " + currentPacket + ", src=" + src
          + ", bytesCurBlock=" + streamer.getBytesCurBlock()
          + ", blockSize=" + blockSize
          + ", appendChunk=" + streamer.getAppendChunk()
          + ", " + streamer);
    }
    enqueueCurrentPacket();
    adjustChunkBoundary();
    endBlock();
  }

  /** create an empty packet to mark the end of the block */
  void setCurrentPacket2Empty() throws InterruptedIOException {
    currentPacket = createPacket(0, 0, streamer.getBytesCurBlock(),
        streamer.getAndIncCurrentSeqno(), true);
=======
        getStreamer().getBytesCurBlock() == blockSize) {
      enqueueCurrentPacketFull();
    }
  }

  void enqueueCurrentPacket() throws IOException {
    getStreamer().waitAndQueuePacket(currentPacket);
    currentPacket = null;
  }

  void enqueueCurrentPacketFull() throws IOException {
    LOG.debug("enqueue full {}, src={}, bytesCurBlock={}, blockSize={},"
        + " appendChunk={}, {}", currentPacket, src, getStreamer()
        .getBytesCurBlock(), blockSize, getStreamer().getAppendChunk(),
        getStreamer());
    enqueueCurrentPacket();
    adjustChunkBoundary();
    endBlock();
  }

  /** create an empty packet to mark the end of the block. */
  void setCurrentPacketToEmpty() throws InterruptedIOException {
    currentPacket = createPacket(0, 0, getStreamer().getBytesCurBlock(),
        getStreamer().getAndIncCurrentSeqno(), true);
>>>>>>> 456e901a
    currentPacket.setSyncBlock(shouldSyncBlock);
  }

  /**
   * If the reopened file did not end at chunk boundary and the above
   * write filled up its partial chunk. Tell the summer to generate full
   * crc chunks from now on.
   */
  protected void adjustChunkBoundary() {
    if (getStreamer().getAppendChunk() &&
        getStreamer().getBytesCurBlock() % bytesPerChecksum == 0) {
      getStreamer().setAppendChunk(false);
      resetChecksumBufSize();
    }

    if (!getStreamer().getAppendChunk()) {
      int psize = Math.min((int)(blockSize- getStreamer().getBytesCurBlock()),
          dfsClient.getConf().getWritePacketSize());
      computePacketChunkSize(psize, bytesPerChecksum);
    }
  }

  /**
   * if encountering a block boundary, send an empty packet to
   * indicate the end of block and reset bytesCurBlock.
   *
   * @throws IOException
   */
  protected void endBlock() throws IOException {
<<<<<<< HEAD
    if (streamer.getBytesCurBlock() == blockSize) {
      setCurrentPacket2Empty();
      enqueueCurrentPacket();
      streamer.setBytesCurBlock(0);
=======
    if (getStreamer().getBytesCurBlock() == blockSize) {
      setCurrentPacketToEmpty();
      enqueueCurrentPacket();
      getStreamer().setBytesCurBlock(0);
>>>>>>> 456e901a
      lastFlushOffset = 0;
    }
  }
  
  /**
   * Flushes out to all replicas of the block. The data is in the buffers
   * of the DNs but not necessarily in the DN's OS buffers.
   *
   * It is a synchronous operation. When it returns,
   * it guarantees that flushed data become visible to new readers. 
   * It is not guaranteed that data has been flushed to 
   * persistent store on the datanode. 
   * Block allocations are persisted on namenode.
   */
  @Override
  public void hflush() throws IOException {
    TraceScope scope =
        dfsClient.getPathTraceScope("hflush", src);
    try {
      flushOrSync(false, EnumSet.noneOf(SyncFlag.class));
    } finally {
      scope.close();
    }
  }

  @Override
  public void hsync() throws IOException {
    TraceScope scope =
        dfsClient.getPathTraceScope("hsync", src);
    try {
      flushOrSync(true, EnumSet.noneOf(SyncFlag.class));
    } finally {
      scope.close();
    }
  }
  
  /**
   * The expected semantics is all data have flushed out to all replicas 
   * and all replicas have done posix fsync equivalent - ie the OS has 
   * flushed it to the disk device (but the disk may have it in its cache).
   * 
   * Note that only the current block is flushed to the disk device.
   * To guarantee durable sync across block boundaries the stream should
   * be created with {@link CreateFlag#SYNC_BLOCK}.
   * 
   * @param syncFlags
   *          Indicate the semantic of the sync. Currently used to specify
   *          whether or not to update the block length in NameNode.
   */
  public void hsync(EnumSet<SyncFlag> syncFlags) throws IOException {
    TraceScope scope =
        dfsClient.getPathTraceScope("hsync", src);
    try {
      flushOrSync(true, syncFlags);
    } finally {
      scope.close();
    }
  }

  /**
   * Flush/Sync buffered data to DataNodes.
   * 
   * @param isSync
   *          Whether or not to require all replicas to flush data to the disk
   *          device
   * @param syncFlags
   *          Indicate extra detailed semantic of the flush/sync. Currently
   *          mainly used to specify whether or not to update the file length in
   *          the NameNode
   * @throws IOException
   */
  private void flushOrSync(boolean isSync, EnumSet<SyncFlag> syncFlags)
      throws IOException {
    dfsClient.checkOpen();
    checkClosed();
    try {
      long toWaitFor;
      long lastBlockLength = -1L;
      boolean updateLength = syncFlags.contains(SyncFlag.UPDATE_LENGTH);
      boolean endBlock = syncFlags.contains(SyncFlag.END_BLOCK);
      synchronized (this) {
        // flush checksum buffer, but keep checksum buffer intact if we do not
        // need to end the current block
        int numKept = flushBuffer(!endBlock, true);
        // bytesCurBlock potentially incremented if there was buffered data

        if (DFSClient.LOG.isDebugEnabled()) {
          DFSClient.LOG.debug("DFSClient flush(): "
              + " bytesCurBlock=" + getStreamer().getBytesCurBlock()
              + " lastFlushOffset=" + lastFlushOffset
              + " createNewBlock=" + endBlock);
        }
        // Flush only if we haven't already flushed till this offset.
        if (lastFlushOffset != getStreamer().getBytesCurBlock()) {
          assert getStreamer().getBytesCurBlock() > lastFlushOffset;
          // record the valid offset of this flush
          lastFlushOffset = getStreamer().getBytesCurBlock();
          if (isSync && currentPacket == null && !endBlock) {
            // Nothing to send right now,
            // but sync was requested.
            // Send an empty packet if we do not end the block right now
            currentPacket = createPacket(packetSize, chunksPerPacket,
                getStreamer().getBytesCurBlock(), getStreamer()
                    .getAndIncCurrentSeqno(), false);
          }
        } else {
          if (isSync && getStreamer().getBytesCurBlock() > 0 && !endBlock) {
            // Nothing to send right now,
            // and the block was partially written,
            // and sync was requested.
            // So send an empty sync packet if we do not end the block right
            // now
            currentPacket = createPacket(packetSize, chunksPerPacket,
                getStreamer().getBytesCurBlock(), getStreamer()
                    .getAndIncCurrentSeqno(), false);
          } else if (currentPacket != null) {
            // just discard the current packet since it is already been sent.
            currentPacket.releaseBuffer(byteArrayManager);
            currentPacket = null;
          }
        }
        if (currentPacket != null) {
          currentPacket.setSyncBlock(isSync);
          enqueueCurrentPacket();
        }
        if (endBlock && getStreamer().getBytesCurBlock() > 0) {
          // Need to end the current block, thus send an empty packet to
          // indicate this is the end of the block and reset bytesCurBlock
          currentPacket = createPacket(0, 0, getStreamer().getBytesCurBlock(),
              getStreamer().getAndIncCurrentSeqno(), true);
          currentPacket.setSyncBlock(shouldSyncBlock || isSync);
          enqueueCurrentPacket();
<<<<<<< HEAD
          streamer.setBytesCurBlock(0);
=======
          getStreamer().setBytesCurBlock(0);
>>>>>>> 456e901a
          lastFlushOffset = 0;
        } else {
          // Restore state of stream. Record the last flush offset
          // of the last full chunk that was flushed.
          getStreamer().setBytesCurBlock(
              getStreamer().getBytesCurBlock() - numKept);
        }

        toWaitFor = getStreamer().getLastQueuedSeqno();
      } // end synchronized

      getStreamer().waitForAckedSeqno(toWaitFor);

      // update the block length first time irrespective of flag
      if (updateLength || getStreamer().getPersistBlocks().get()) {
        synchronized (this) {
          if (!getStreamer().streamerClosed()
              && getStreamer().getBlock() != null) {
            lastBlockLength = getStreamer().getBlock().getNumBytes();
          }
        }
      }
      // If 1) any new blocks were allocated since the last flush, or 2) to
      // update length in NN is required, then persist block locations on
      // namenode.
      if (getStreamer().getPersistBlocks().getAndSet(false) || updateLength) {
        try {
          dfsClient.namenode.fsync(src, fileId, dfsClient.clientName,
              lastBlockLength);
        } catch (IOException ioe) {
          DFSClient.LOG.warn("Unable to persist blocks in hflush for " + src, ioe);
          // If we got an error here, it might be because some other thread called
          // close before our hflush completed. In that case, we should throw an
          // exception that the stream is closed.
          checkClosed();
          // If we aren't closed but failed to sync, we should expose that to the
          // caller.
          throw ioe;
        }
      }

      synchronized(this) {
        if (!getStreamer().streamerClosed()) {
          getStreamer().setHflush();
        }
      }
    } catch (InterruptedIOException interrupt) {
      // This kind of error doesn't mean that the stream itself is broken - just the
      // flushing thread got interrupted. So, we shouldn't close down the writer,
      // but instead just propagate the error
      throw interrupt;
    } catch (IOException e) {
      DFSClient.LOG.warn("Error while syncing", e);
      synchronized (this) {
        if (!isClosed()) {
          getStreamer().getLastException().set(e);
          closeThreads(true);
        }
      }
      throw e;
    }
  }

  /**
   * @deprecated use {@link HdfsDataOutputStream#getCurrentBlockReplication()}.
   */
  @Deprecated
  public synchronized int getNumCurrentReplicas() throws IOException {
    return getCurrentBlockReplication();
  }

  /**
   * Note that this is not a public API;
   * use {@link HdfsDataOutputStream#getCurrentBlockReplication()} instead.
   * 
   * @return the number of valid replicas of the current block
   */
  public synchronized int getCurrentBlockReplication() throws IOException {
    dfsClient.checkOpen();
    checkClosed();
    if (getStreamer().streamerClosed()) {
      return blockReplication; // no pipeline, return repl factor of file
    }
    DatanodeInfo[] currentNodes = getStreamer().getNodes();
    if (currentNodes == null) {
      return blockReplication; // no pipeline, return repl factor of file
    }
    return currentNodes.length;
  }
  
  /**
   * Waits till all existing data is flushed and confirmations 
   * received from datanodes. 
   */
  protected void flushInternal() throws IOException {
    long toWaitFor;
    synchronized (this) {
      dfsClient.checkOpen();
      checkClosed();
      //
      // If there is data in the current buffer, send it across
      //
      getStreamer().queuePacket(currentPacket);
      currentPacket = null;
      toWaitFor = getStreamer().getLastQueuedSeqno();
    }

    getStreamer().waitForAckedSeqno(toWaitFor);
  }

  protected synchronized void start() {
    getStreamer().start();
  }
  
  /**
   * Aborts this output stream and releases any system 
   * resources associated with this stream.
   */
  synchronized void abort() throws IOException {
    if (isClosed()) {
      return;
    }
    getStreamer().getLastException().set(new IOException("Lease timeout of "
        + (dfsClient.getConf().getHdfsTimeout()/1000) + " seconds expired."));
    closeThreads(true);
    dfsClient.endFileLease(fileId);
  }

  boolean isClosed() {
    return closed || getStreamer().streamerClosed();
  }

  void setClosed() {
    closed = true;
    getStreamer().release();
  }

  // shutdown datastreamer and responseprocessor threads.
  // interrupt datastreamer if force is true
  protected void closeThreads(boolean force) throws IOException {
    try {
      getStreamer().close(force);
      getStreamer().join();
      getStreamer().closeSocket();
    } catch (InterruptedException e) {
      throw new IOException("Failed to shutdown streamer");
    } finally {
      getStreamer().setSocketToNull();
      setClosed();
    }
  }
  
  /**
   * Closes this output stream and releases any system 
   * resources associated with this stream.
   */
  @Override
  public synchronized void close() throws IOException {
    TraceScope scope =
        dfsClient.getPathTraceScope("DFSOutputStream#close", src);
    try {
      closeImpl();
    } finally {
      scope.close();
    }
  }

  protected synchronized void closeImpl() throws IOException {
    if (isClosed()) {
      getStreamer().getLastException().check(true);
      return;
    }

    try {
      flushBuffer();       // flush from all upper layers

      if (currentPacket != null) {
        enqueueCurrentPacket();
      }

<<<<<<< HEAD
      if (streamer.getBytesCurBlock() != 0) {
        setCurrentPacket2Empty();
=======
      if (getStreamer().getBytesCurBlock() != 0) {
        setCurrentPacketToEmpty();
>>>>>>> 456e901a
      }

      flushInternal();             // flush all data to Datanodes
      // get last block before destroying the streamer
      ExtendedBlock lastBlock = getStreamer().getBlock();
      closeThreads(false);
      TraceScope scope = Trace.startSpan("completeFile", Sampler.NEVER);
      try {
        completeFile(lastBlock);
      } finally {
        scope.close();
      }
      dfsClient.endFileLease(fileId);
    } catch (ClosedChannelException e) {
    } finally {
      setClosed();
    }
  }

  // should be called holding (this) lock since setTestFilename() may 
  // be called during unit tests
  protected void completeFile(ExtendedBlock last) throws IOException {
    long localstart = Time.monotonicNow();
    final DfsClientConf conf = dfsClient.getConf();
    long sleeptime = conf.getBlockWriteLocateFollowingInitialDelayMs();
    boolean fileComplete = false;
    int retries = conf.getNumBlockWriteLocateFollowingRetry();
    while (!fileComplete) {
      fileComplete =
          dfsClient.namenode.complete(src, dfsClient.clientName, last, fileId);
      if (!fileComplete) {
        final int hdfsTimeout = conf.getHdfsTimeout();
        if (!dfsClient.clientRunning
            || (hdfsTimeout > 0
                && localstart + hdfsTimeout < Time.monotonicNow())) {
            String msg = "Unable to close file because dfsclient " +
                          " was unable to contact the HDFS servers." +
                          " clientRunning " + dfsClient.clientRunning +
                          " hdfsTimeout " + hdfsTimeout;
            DFSClient.LOG.info(msg);
            throw new IOException(msg);
        }
        try {
          if (retries == 0) {
            throw new IOException("Unable to close file because the last block"
                + " does not have enough number of replicas.");
          }
          retries--;
          Thread.sleep(sleeptime);
          sleeptime *= 2;
          if (Time.monotonicNow() - localstart > 5000) {
            DFSClient.LOG.info("Could not complete " + src + " retrying...");
          }
        } catch (InterruptedException ie) {
          DFSClient.LOG.warn("Caught exception ", ie);
        }
      }
    }
  }

  @VisibleForTesting
  public void setArtificialSlowdown(long period) {
    getStreamer().setArtificialSlowdown(period);
  }

  @VisibleForTesting
  public synchronized void setChunksPerPacket(int value) {
    chunksPerPacket = Math.min(chunksPerPacket, value);
    packetSize = (bytesPerChecksum + getChecksumSize()) * chunksPerPacket;
  }

  /**
   * Returns the size of a file as it was when this stream was opened
   */
  public long getInitialLen() {
    return initialFileSize;
  }

  /**
   * @return the FileEncryptionInfo for this stream, or null if not encrypted.
   */
  public FileEncryptionInfo getFileEncryptionInfo() {
    return fileEncryptionInfo;
  }

  /**
   * Returns the access token currently used by streamer, for testing only
   */
  synchronized Token<BlockTokenIdentifier> getBlockToken() {
    return getStreamer().getBlockToken();
  }

  @Override
  public void setDropBehind(Boolean dropBehind) throws IOException {
    CachingStrategy prevStrategy, nextStrategy;
    // CachingStrategy is immutable.  So build a new CachingStrategy with the
    // modifications we want, and compare-and-swap it in.
    do {
      prevStrategy = this.cachingStrategy.get();
      nextStrategy = new CachingStrategy.Builder(prevStrategy).
                        setDropBehind(dropBehind).build();
    } while (!this.cachingStrategy.compareAndSet(prevStrategy, nextStrategy));
  }

  @VisibleForTesting
  ExtendedBlock getBlock() {
    return getStreamer().getBlock();
  }

  @VisibleForTesting
  public long getFileId() {
    return fileId;
  }

<<<<<<< HEAD
  @Override
  public String toString() {
    return getClass().getSimpleName() + ":" + streamer;
=======
  /**
   * Returns the data streamer object.
   */
  protected DataStreamer getStreamer() {
    return streamer;
>>>>>>> 456e901a
  }
}<|MERGE_RESOLUTION|>--- conflicted
+++ resolved
@@ -24,8 +24,6 @@
 import java.util.EnumSet;
 import java.util.concurrent.atomic.AtomicReference;
 
-import org.apache.commons.logging.Log;
-import org.apache.commons.logging.LogFactory;
 import org.apache.hadoop.HadoopIllegalArgumentException;
 import org.apache.hadoop.classification.InterfaceAudience;
 import org.apache.hadoop.crypto.CryptoProtocolVersion;
@@ -90,12 +88,7 @@
 @InterfaceAudience.Private
 public class DFSOutputStream extends FSOutputSummer
     implements Syncable, CanSetDropBehind {
-<<<<<<< HEAD
-  static final Log LOG = LogFactory.getLog(DFSOutputStream.class);
-
-=======
   static final Logger LOG = LoggerFactory.getLogger(DFSOutputStream.class);
->>>>>>> 456e901a
   /**
    * Number of times to retry creating a file when there are transient 
    * errors (typically related to encryption zones and KeyProvider operations).
@@ -117,7 +110,7 @@
   protected final int bytesPerChecksum;
 
   protected DFSPacket currentPacket = null;
-  private DataStreamer streamer;
+  protected DataStreamer streamer;
   protected int packetSize = 0; // write packet size, not including the header.
   protected int chunksPerPacket = 0;
   protected long lastFlushOffset = 0; // offset when flush was invoked
@@ -143,7 +136,7 @@
     }
 
     return new DFSPacket(buf, chunksPerPkt, offsetInBlock, seqno,
-                         getChecksumSize(), lastPacketInBlock);
+        getChecksumSize(), lastPacketInBlock);
   }
 
   @Override
@@ -172,7 +165,7 @@
     return value;
   }
 
-  /** 
+  /**
    * @return the object for computing checksum.
    *         The type is NULL if checksum is not computed.
    */
@@ -185,7 +178,7 @@
     }
     return checksum;
   }
- 
+
   private DFSOutputStream(DFSClient dfsClient, String src, Progressable progress,
       HdfsFileStatus stat, DataChecksum checksum) throws IOException {
     super(getChecksum4Compute(checksum, stat));
@@ -201,7 +194,7 @@
       DFSClient.LOG.debug(
           "Set non-null progress callback on DFSOutputStream " + src);
     }
-    
+
     this.bytesPerChecksum = checksum.getBytesPerChecksum();
     if (bytesPerChecksum <= 0) {
       throw new HadoopIllegalArgumentException(
@@ -295,7 +288,7 @@
   private DFSOutputStream(DFSClient dfsClient, String src,
       EnumSet<CreateFlag> flags, Progressable progress, LocatedBlock lastBlock,
       HdfsFileStatus stat, DataChecksum checksum, String[] favoredNodes)
-          throws IOException {
+      throws IOException {
     this(dfsClient, src, progress, stat, checksum);
     initialFileSize = stat.getLen(); // length of file when opened
     this.shouldSyncBlock = flags.contains(CreateFlag.SYNC_BLOCK);
@@ -363,7 +356,7 @@
       String[] favoredNodes) throws IOException {
     TraceScope scope =
         dfsClient.getPathTraceScope("newStreamForAppend", src);
-	if(stat.getReplication() == 0) {
+    if(stat.getErasureCodingPolicy() != null) {
       throw new IOException("Not support appending to a striping layout file yet.");
     }
     try {
@@ -414,7 +407,7 @@
       currentPacket = createPacket(packetSize, chunksPerPacket, getStreamer()
           .getBytesCurBlock(), getStreamer().getAndIncCurrentSeqno(), false);
       if (DFSClient.LOG.isDebugEnabled()) {
-        DFSClient.LOG.debug("DFSClient writeChunk allocating new packet seqno=" + 
+        DFSClient.LOG.debug("DFSClient writeChunk allocating new packet seqno=" +
             currentPacket.getSeqno() +
             ", src=" + src +
             ", packetSize=" + packetSize +
@@ -430,35 +423,6 @@
 
     // If packet is full, enqueue it for transmission
     if (currentPacket.getNumChunks() == currentPacket.getMaxChunks() ||
-<<<<<<< HEAD
-        streamer.getBytesCurBlock() == blockSize) {
-      enqueueCurrentPacketFull();
-    }
-  }
-
-  void enqueueCurrentPacket() throws IOException {
-    streamer.waitAndQueuePacket(currentPacket);
-    currentPacket = null;
-  }
-
-  void enqueueCurrentPacketFull() throws IOException {
-    if (LOG.isDebugEnabled()) {
-      LOG.debug("enqueue full " + currentPacket + ", src=" + src
-          + ", bytesCurBlock=" + streamer.getBytesCurBlock()
-          + ", blockSize=" + blockSize
-          + ", appendChunk=" + streamer.getAppendChunk()
-          + ", " + streamer);
-    }
-    enqueueCurrentPacket();
-    adjustChunkBoundary();
-    endBlock();
-  }
-
-  /** create an empty packet to mark the end of the block */
-  void setCurrentPacket2Empty() throws InterruptedIOException {
-    currentPacket = createPacket(0, 0, streamer.getBytesCurBlock(),
-        streamer.getAndIncCurrentSeqno(), true);
-=======
         getStreamer().getBytesCurBlock() == blockSize) {
       enqueueCurrentPacketFull();
     }
@@ -471,8 +435,8 @@
 
   void enqueueCurrentPacketFull() throws IOException {
     LOG.debug("enqueue full {}, src={}, bytesCurBlock={}, blockSize={},"
-        + " appendChunk={}, {}", currentPacket, src, getStreamer()
-        .getBytesCurBlock(), blockSize, getStreamer().getAppendChunk(),
+            + " appendChunk={}, {}", currentPacket, src, getStreamer()
+            .getBytesCurBlock(), blockSize, getStreamer().getAppendChunk(),
         getStreamer());
     enqueueCurrentPacket();
     adjustChunkBoundary();
@@ -483,7 +447,6 @@
   void setCurrentPacketToEmpty() throws InterruptedIOException {
     currentPacket = createPacket(0, 0, getStreamer().getBytesCurBlock(),
         getStreamer().getAndIncCurrentSeqno(), true);
->>>>>>> 456e901a
     currentPacket.setSyncBlock(shouldSyncBlock);
   }
 
@@ -513,21 +476,14 @@
    * @throws IOException
    */
   protected void endBlock() throws IOException {
-<<<<<<< HEAD
-    if (streamer.getBytesCurBlock() == blockSize) {
-      setCurrentPacket2Empty();
-      enqueueCurrentPacket();
-      streamer.setBytesCurBlock(0);
-=======
     if (getStreamer().getBytesCurBlock() == blockSize) {
       setCurrentPacketToEmpty();
       enqueueCurrentPacket();
       getStreamer().setBytesCurBlock(0);
->>>>>>> 456e901a
       lastFlushOffset = 0;
     }
   }
-  
+
   /**
    * Flushes out to all replicas of the block. The data is in the buffers
    * of the DNs but not necessarily in the DN's OS buffers.
@@ -559,16 +515,16 @@
       scope.close();
     }
   }
-  
+
   /**
    * The expected semantics is all data have flushed out to all replicas 
    * and all replicas have done posix fsync equivalent - ie the OS has 
    * flushed it to the disk device (but the disk may have it in its cache).
-   * 
+   *
    * Note that only the current block is flushed to the disk device.
    * To guarantee durable sync across block boundaries the stream should
    * be created with {@link CreateFlag#SYNC_BLOCK}.
-   * 
+   *
    * @param syncFlags
    *          Indicate the semantic of the sync. Currently used to specify
    *          whether or not to update the block length in NameNode.
@@ -585,7 +541,7 @@
 
   /**
    * Flush/Sync buffered data to DataNodes.
-   * 
+   *
    * @param isSync
    *          Whether or not to require all replicas to flush data to the disk
    *          device
@@ -656,11 +612,7 @@
               getStreamer().getAndIncCurrentSeqno(), true);
           currentPacket.setSyncBlock(shouldSyncBlock || isSync);
           enqueueCurrentPacket();
-<<<<<<< HEAD
-          streamer.setBytesCurBlock(0);
-=======
           getStreamer().setBytesCurBlock(0);
->>>>>>> 456e901a
           lastFlushOffset = 0;
         } else {
           // Restore state of stream. Record the last flush offset
@@ -735,7 +687,7 @@
   /**
    * Note that this is not a public API;
    * use {@link HdfsDataOutputStream#getCurrentBlockReplication()} instead.
-   * 
+   *
    * @return the number of valid replicas of the current block
    */
   public synchronized int getCurrentBlockReplication() throws IOException {
@@ -750,7 +702,7 @@
     }
     return currentNodes.length;
   }
-  
+
   /**
    * Waits till all existing data is flushed and confirmations 
    * received from datanodes. 
@@ -774,7 +726,7 @@
   protected synchronized void start() {
     getStreamer().start();
   }
-  
+
   /**
    * Aborts this output stream and releases any system 
    * resources associated with this stream.
@@ -812,7 +764,7 @@
       setClosed();
     }
   }
-  
+
   /**
    * Closes this output stream and releases any system 
    * resources associated with this stream.
@@ -841,13 +793,8 @@
         enqueueCurrentPacket();
       }
 
-<<<<<<< HEAD
-      if (streamer.getBytesCurBlock() != 0) {
-        setCurrentPacket2Empty();
-=======
       if (getStreamer().getBytesCurBlock() != 0) {
         setCurrentPacketToEmpty();
->>>>>>> 456e901a
       }
 
       flushInternal();             // flush all data to Datanodes
@@ -948,7 +895,7 @@
     do {
       prevStrategy = this.cachingStrategy.get();
       nextStrategy = new CachingStrategy.Builder(prevStrategy).
-                        setDropBehind(dropBehind).build();
+          setDropBehind(dropBehind).build();
     } while (!this.cachingStrategy.compareAndSet(prevStrategy, nextStrategy));
   }
 
@@ -962,16 +909,15 @@
     return fileId;
   }
 
-<<<<<<< HEAD
+  /**
+   * Returns the data streamer object.
+   */
+  protected DataStreamer getStreamer() {
+    return streamer;
+  }
+
   @Override
   public String toString() {
     return getClass().getSimpleName() + ":" + streamer;
-=======
-  /**
-   * Returns the data streamer object.
-   */
-  protected DataStreamer getStreamer() {
-    return streamer;
->>>>>>> 456e901a
   }
 }