--- conflicted
+++ resolved
@@ -41,7 +41,7 @@
   required uint64 blockId = 2;  // the local id within a pool
   required uint64 generationStamp = 3;
   optional uint64 numBytes = 4 [default = 0];  // len does not belong in ebid 
-                                               // here for historical reasons
+  // here for historical reasons
 }
 
 /**
@@ -51,9 +51,9 @@
   required string ipAddr = 1;    // IP address
   required string hostName = 2;  // hostname
   required string datanodeUuid = 3;     // UUID assigned to the Datanode. For
-                                        // upgraded clusters this is the same
-                                        // as the original StorageID of the
-                                        // Datanode.
+  // upgraded clusters this is the same
+  // as the original StorageID of the
+  // Datanode.
   required uint32 xferPort = 4;  // data streaming port
   required uint32 infoPort = 5;  // datanode http port
   required uint32 ipcPort = 6;   // ipc server port
@@ -157,8 +157,8 @@
  *
  */
 message CorruptFileBlocksProto {
- repeated string files = 1;
- required string   cookie = 2;
+  repeated string files = 1;
+  required string   cookie = 2;
 }
 
 /**
@@ -202,14 +202,14 @@
 
 /**
  * A LocatedBlock gives information about a block and its location.
- */ 
+ */
 message LocatedBlockProto {
   required ExtendedBlockProto b  = 1;
   required uint64 offset = 2;           // offset of first byte of block in the file
   repeated DatanodeInfoProto locs = 3;  // Locations ordered by proximity to client ip
   required bool corrupt = 4;            // true if all replicas of a block are corrupt, else false
-                                        // If block has few corrupt replicas, they are filtered and 
-                                        // their locations are not part of this object
+  // If block has few corrupt replicas, they are filtered and
+  // their locations are not part of this object
 
   required hadoop.common.TokenProto blockToken = 5;
   repeated bool isCached = 6 [packed=true]; // if a location in locs is cached
@@ -230,16 +230,16 @@
  * Cipher suite.
  */
 enum CipherSuiteProto {
-    UNKNOWN = 1;
-    AES_CTR_NOPADDING = 2;
+  UNKNOWN = 1;
+  AES_CTR_NOPADDING = 2;
 }
 
 /**
  * Crypto protocol version used to access encrypted files.
  */
 enum CryptoProtocolVersionProto {
-    UNKNOWN_PROTOCOL_VERSION = 1;
-    ENCRYPTION_ZONES = 2;
+  UNKNOWN_PROTOCOL_VERSION = 1;
+  ENCRYPTION_ZONES = 2;
 }
 
 /**
@@ -331,7 +331,7 @@
   optional FileEncryptionInfoProto fileEncryptionInfo = 15;
 
   optional uint32 storagePolicy = 16 [default = 0]; // block storage policy id
-} 
+}
 
 /**
  * Checksum algorithms/types used in HDFS
@@ -409,79 +409,6 @@
 }
 
 /**
-<<<<<<< HEAD
- * Common node information shared by all the nodes in the cluster
- */
-message StorageInfoProto {
-  required uint32 layoutVersion = 1; // Layout version of the file system
-  required uint32 namespceID = 2;    // File system namespace ID
-  required string clusterID = 3;     // ID of the cluster
-  required uint64 cTime = 4;         // File system creation time
-
-  enum NodeTypeProto {
-    NAME_NODE = 1;
-    DATA_NODE = 2;
-    JOURNAL_NODE = 3;
-    STORAGE_CONTAINER_SERVICE = 4;
-  }
-  optional NodeTypeProto nodeType = 5;
-}
-
-/**
- * Information sent by a namenode to identify itself to the primary namenode.
- */
-message NamenodeRegistrationProto {
-  required string rpcAddress = 1;    // host:port of the namenode RPC address
-  required string httpAddress = 2;   // host:port of the namenode http server
-  enum NamenodeRoleProto {
-    NAMENODE = 1;
-    BACKUP = 2;
-    CHECKPOINT = 3;
-  }
-  required StorageInfoProto storageInfo = 3;  // Node information
-  optional NamenodeRoleProto role = 4 [default = NAMENODE];        // Namenode role
-}
-
-/**
- * Unique signature to identify checkpoint transactions.
- */
-message CheckpointSignatureProto {
-  required string blockPoolId = 1;
-  required uint64 mostRecentCheckpointTxId = 2;
-  required uint64 curSegmentTxId = 3;
-  required StorageInfoProto storageInfo = 4;
-}
-
-/**
- * Command sent from one namenode to another namenode.
- */
-message NamenodeCommandProto {
-  enum Type {
-    NamenodeCommand = 0;      // Base command
-    CheckPointCommand = 1;    // Check point command
-  }
-  required uint32 action = 1;
-  required Type type = 2;
-  optional CheckpointCommandProto checkpointCmd = 3;
-}
-
-/**
- * Command returned from primary to checkpointing namenode.
- * This command has checkpoint signature that identifies
- * checkpoint transaction and is needed for further
- * communication related to checkpointing.
- */
-message CheckpointCommandProto {
-  // Unique signature to identify checkpoint transation
-  required CheckpointSignatureProto signature = 1; 
-
-  // If true, return transfer image to primary upon the completion of checkpoint
-  required bool needToReturnImage = 2;
-}
-
-/**
-=======
->>>>>>> 80d33b58
  * Block information
  *
  * Please be wary of adding additional fields here, since INodeFiles
