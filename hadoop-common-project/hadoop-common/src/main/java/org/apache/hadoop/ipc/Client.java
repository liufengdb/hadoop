/**
 * Licensed to the Apache Software Foundation (ASF) under one
 * or more contributor license agreements.  See the NOTICE file
 * distributed with this work for additional information
 * regarding copyright ownership.  The ASF licenses this file
 * to you under the Apache License, Version 2.0 (the
 * "License"); you may not use this file except in compliance
 * with the License.  You may obtain a copy of the License at
 *
 *     http://www.apache.org/licenses/LICENSE-2.0
 *
 * Unless required by applicable law or agreed to in writing, software
 * distributed under the License is distributed on an "AS IS" BASIS,
 * WITHOUT WARRANTIES OR CONDITIONS OF ANY KIND, either express or implied.
 * See the License for the specific language governing permissions and
 * limitations under the License.
 */

package org.apache.hadoop.ipc;

import java.net.InetAddress;
import java.net.Socket;
import java.net.InetSocketAddress;
import java.net.SocketTimeoutException;
import java.net.UnknownHostException;
import java.io.IOException;
import java.io.DataInputStream;
import java.io.DataOutputStream;
import java.io.BufferedInputStream;
import java.io.BufferedOutputStream;
import java.io.FilterInputStream;
import java.io.InputStream;
import java.io.OutputStream;

import java.security.PrivilegedExceptionAction;
import java.util.Hashtable;
import java.util.Iterator;
import java.util.Random;
import java.util.Set;
import java.util.Map.Entry;
import java.util.concurrent.atomic.AtomicBoolean;
import java.util.concurrent.atomic.AtomicLong;

import javax.net.SocketFactory;

import org.apache.commons.logging.*;

import org.apache.hadoop.classification.InterfaceAudience;
import org.apache.hadoop.classification.InterfaceStability;
import org.apache.hadoop.conf.Configuration;
<<<<<<< HEAD
=======
import org.apache.hadoop.fs.CommonConfigurationKeys;
>>>>>>> 472e9718
import org.apache.hadoop.fs.CommonConfigurationKeysPublic;
import org.apache.hadoop.ipc.RpcPayloadHeader.*;
import org.apache.hadoop.io.IOUtils;
import org.apache.hadoop.io.Text;
import org.apache.hadoop.io.Writable;
import org.apache.hadoop.io.WritableUtils;
import org.apache.hadoop.io.DataOutputBuffer;
import org.apache.hadoop.net.NetUtils;
import org.apache.hadoop.security.KerberosInfo;
import org.apache.hadoop.security.SaslRpcClient;
import org.apache.hadoop.security.SaslRpcServer.AuthMethod;
import org.apache.hadoop.security.SecurityUtil;
import org.apache.hadoop.security.UserGroupInformation;
import org.apache.hadoop.security.token.Token;
import org.apache.hadoop.security.token.TokenIdentifier;
import org.apache.hadoop.security.token.TokenSelector;
import org.apache.hadoop.security.token.TokenInfo;
import org.apache.hadoop.util.ReflectionUtils;

/** A client for an IPC service.  IPC calls take a single {@link Writable} as a
 * parameter, and return a {@link Writable} as their value.  A service runs on
 * a port and is defined by a parameter class and a value class.
 * 
 * @see Server
 */
public class Client {
  
  public static final Log LOG =
    LogFactory.getLog(Client.class);
  private Hashtable<ConnectionId, Connection> connections =
    new Hashtable<ConnectionId, Connection>();

  private Class<? extends Writable> valueClass;   // class of call values
  private int counter;                            // counter for call ids
  private AtomicBoolean running = new AtomicBoolean(true); // if client runs
  final private Configuration conf;

  private SocketFactory socketFactory;           // how to create sockets
  private int refCount = 1;
  
  final static int PING_CALL_ID = -1;
  
  /**
   * set the ping interval value in configuration
   * 
   * @param conf Configuration
   * @param pingInterval the ping interval
   */
  final public static void setPingInterval(Configuration conf, int pingInterval) {
    conf.setInt(CommonConfigurationKeys.IPC_PING_INTERVAL_KEY, pingInterval);
  }

  /**
   * Get the ping interval from configuration;
   * If not set in the configuration, return the default value.
   * 
   * @param conf Configuration
   * @return the ping interval
   */
  final static int getPingInterval(Configuration conf) {
    return conf.getInt(CommonConfigurationKeys.IPC_PING_INTERVAL_KEY,
        CommonConfigurationKeys.IPC_PING_INTERVAL_DEFAULT);
  }

  /**
   * The time after which a RPC will timeout.
   * If ping is not enabled (via ipc.client.ping), then the timeout value is the 
   * same as the pingInterval.
   * If ping is enabled, then there is no timeout value.
   * 
   * @param conf Configuration
   * @return the timeout period in milliseconds. -1 if no timeout value is set
   */
  final public static int getTimeout(Configuration conf) {
    if (!conf.getBoolean(CommonConfigurationKeys.IPC_CLIENT_PING_KEY, true)) {
      return getPingInterval(conf);
    }
    return -1;
  }
  
  /**
   * Increment this client's reference count
   *
   */
  synchronized void incCount() {
    refCount++;
  }
  
  /**
   * Decrement this client's reference count
   *
   */
  synchronized void decCount() {
    refCount--;
  }
  
  /**
   * Return if this client has no reference
   * 
   * @return true if this client has no reference; false otherwise
   */
  synchronized boolean isZeroReference() {
    return refCount==0;
  }

  /** 
   * Class that represents an RPC call
   */
  private class Call {
    final int id;               // call id
    final Writable rpcRequest;  // the serialized rpc request - RpcPayload
    Writable rpcResponse;       // null if rpc has error
    IOException error;          // exception, null if success
    final RpcKind rpcKind;      // Rpc EngineKind
    boolean done;               // true when call is done

    protected Call(RpcKind rpcKind, Writable param) {
      this.rpcKind = rpcKind;
      this.rpcRequest = param;
      synchronized (Client.this) {
        this.id = counter++;
      }
    }

    /** Indicate when the call is complete and the
     * value or error are available.  Notifies by default.  */
    protected synchronized void callComplete() {
      this.done = true;
      notify();                                 // notify caller
    }

    /** Set the exception when there is an error.
     * Notify the caller the call is done.
     * 
     * @param error exception thrown by the call; either local or remote
     */
    public synchronized void setException(IOException error) {
      this.error = error;
      callComplete();
    }
    
    /** Set the return value when there is no error. 
     * Notify the caller the call is done.
     * 
     * @param rpcResponse return value of the rpc call.
     */
    public synchronized void setRpcResponse(Writable rpcResponse) {
      this.rpcResponse = rpcResponse;
      callComplete();
    }
    
    public synchronized Writable getRpcResult() {
      return rpcResponse;
    }
  }

  /** Thread that reads responses and notifies callers.  Each connection owns a
   * socket connected to a remote address.  Calls are multiplexed through this
   * socket: responses may be delivered out of order. */
  private class Connection extends Thread {
    private InetSocketAddress server;             // server ip:port
    private String serverPrincipal;  // server's krb5 principal name
    private ConnectionHeader header;              // connection header
    private final ConnectionId remoteId;                // connection id
    private AuthMethod authMethod; // authentication method
    private boolean useSasl;
    private Token<? extends TokenIdentifier> token;
    private SaslRpcClient saslRpcClient;
    
    private Socket socket = null;                 // connected socket
    private DataInputStream in;
    private DataOutputStream out;
    private int rpcTimeout;
    private int maxIdleTime; //connections will be culled if it was idle for 
    //maxIdleTime msecs
    private int maxRetries; //the max. no. of retries for socket connections
    // the max. no. of retries for socket connections on time out exceptions
    private int maxRetriesOnSocketTimeouts;
    private boolean tcpNoDelay; // if T then disable Nagle's Algorithm
    private boolean doPing; //do we need to send ping message
    private int pingInterval; // how often sends ping to the server in msecs
    
    // currently active calls
    private Hashtable<Integer, Call> calls = new Hashtable<Integer, Call>();
    private AtomicLong lastActivity = new AtomicLong();// last I/O activity time
    private AtomicBoolean shouldCloseConnection = new AtomicBoolean();  // indicate if the connection is closed
    private IOException closeException; // close reason

    public Connection(ConnectionId remoteId) throws IOException {
      this.remoteId = remoteId;
      this.server = remoteId.getAddress();
      if (server.isUnresolved()) {
        throw NetUtils.wrapException(remoteId.getAddress().getHostName(),
            remoteId.getAddress().getPort(),
            null,
            0,
            new UnknownHostException());
      }
      this.rpcTimeout = remoteId.getRpcTimeout();
      this.maxIdleTime = remoteId.getMaxIdleTime();
      this.maxRetries = remoteId.getMaxRetries();
      this.maxRetriesOnSocketTimeouts = remoteId.getMaxRetriesOnSocketTimeouts();
      this.tcpNoDelay = remoteId.getTcpNoDelay();
      this.doPing = remoteId.getDoPing();
      this.pingInterval = remoteId.getPingInterval();
      if (LOG.isDebugEnabled()) {
        LOG.debug("The ping interval is " + this.pingInterval + " ms.");
      }

      UserGroupInformation ticket = remoteId.getTicket();
      Class<?> protocol = remoteId.getProtocol();
      this.useSasl = UserGroupInformation.isSecurityEnabled();
      if (useSasl && protocol != null) {
        TokenInfo tokenInfo = SecurityUtil.getTokenInfo(protocol, conf);
        if (tokenInfo != null) {
          TokenSelector<? extends TokenIdentifier> tokenSelector = null;
          try {
            tokenSelector = tokenInfo.value().newInstance();
          } catch (InstantiationException e) {
            throw new IOException(e.toString());
          } catch (IllegalAccessException e) {
            throw new IOException(e.toString());
          }
          InetSocketAddress addr = remoteId.getAddress();
          token = tokenSelector.selectToken(new Text(addr.getAddress()
              .getHostAddress() + ":" + addr.getPort()), 
              ticket.getTokens());
        }
        KerberosInfo krbInfo = SecurityUtil.getKerberosInfo(protocol, conf);
        if (krbInfo != null) {
          serverPrincipal = remoteId.getServerPrincipal();
          if (LOG.isDebugEnabled()) {
            LOG.debug("RPC Server's Kerberos principal name for protocol="
                + protocol.getCanonicalName() + " is " + serverPrincipal);
          }
        }
      }
      
      if (!useSasl) {
        authMethod = AuthMethod.SIMPLE;
      } else if (token != null) {
        authMethod = AuthMethod.DIGEST;
      } else {
        authMethod = AuthMethod.KERBEROS;
      }
      
      header = 
        new ConnectionHeader(RPC.getProtocolName(protocol), ticket, authMethod);
      
      if (LOG.isDebugEnabled())
        LOG.debug("Use " + authMethod + " authentication for protocol "
            + protocol.getSimpleName());
      
      this.setName("IPC Client (" + socketFactory.hashCode() +") connection to " +
          remoteId.getAddress().toString() +
          " from " + ((ticket==null)?"an unknown user":ticket.getUserName()));
      this.setDaemon(true);
    }

    /** Update lastActivity with the current time. */
    private void touch() {
      lastActivity.set(System.currentTimeMillis());
    }

    /**
     * Add a call to this connection's call queue and notify
     * a listener; synchronized.
     * Returns false if called during shutdown.
     * @param call to add
     * @return true if the call was added.
     */
    private synchronized boolean addCall(Call call) {
      if (shouldCloseConnection.get())
        return false;
      calls.put(call.id, call);
      notify();
      return true;
    }

    /** This class sends a ping to the remote side when timeout on
     * reading. If no failure is detected, it retries until at least
     * a byte is read.
     */
    private class PingInputStream extends FilterInputStream {
      /* constructor */
      protected PingInputStream(InputStream in) {
        super(in);
      }

      /* Process timeout exception
       * if the connection is not going to be closed or 
       * is not configured to have a RPC timeout, send a ping.
       * (if rpcTimeout is not set to be 0, then RPC should timeout.
       * otherwise, throw the timeout exception.
       */
      private void handleTimeout(SocketTimeoutException e) throws IOException {
        if (shouldCloseConnection.get() || !running.get() || rpcTimeout > 0) {
          throw e;
        } else {
          sendPing();
        }
      }
      
      /** Read a byte from the stream.
       * Send a ping if timeout on read. Retries if no failure is detected
       * until a byte is read.
       * @throws IOException for any IO problem other than socket timeout
       */
      public int read() throws IOException {
        do {
          try {
            return super.read();
          } catch (SocketTimeoutException e) {
            handleTimeout(e);
          }
        } while (true);
      }

      /** Read bytes into a buffer starting from offset <code>off</code>
       * Send a ping if timeout on read. Retries if no failure is detected
       * until a byte is read.
       * 
       * @return the total number of bytes read; -1 if the connection is closed.
       */
      public int read(byte[] buf, int off, int len) throws IOException {
        do {
          try {
            return super.read(buf, off, len);
          } catch (SocketTimeoutException e) {
            handleTimeout(e);
          }
        } while (true);
      }
    }
    
    private synchronized void disposeSasl() {
      if (saslRpcClient != null) {
        try {
          saslRpcClient.dispose();
          saslRpcClient = null;
        } catch (IOException ignored) {
        }
      }
    }
    
    private synchronized boolean shouldAuthenticateOverKrb() throws IOException {
      UserGroupInformation loginUser = UserGroupInformation.getLoginUser();
      UserGroupInformation currentUser = UserGroupInformation.getCurrentUser();
      UserGroupInformation realUser = currentUser.getRealUser();
      if (authMethod == AuthMethod.KERBEROS && loginUser != null &&
      // Make sure user logged in using Kerberos either keytab or TGT
          loginUser.hasKerberosCredentials() &&
          // relogin only in case it is the login user (e.g. JT)
          // or superuser (like oozie).
          (loginUser.equals(currentUser) || loginUser.equals(realUser))) {
        return true;
      }
      return false;
    }
    
    private synchronized boolean setupSaslConnection(final InputStream in2, 
        final OutputStream out2) 
        throws IOException {
      saslRpcClient = new SaslRpcClient(authMethod, token, serverPrincipal);
      return saslRpcClient.saslConnect(in2, out2);
    }

    /**
     * Update the server address if the address corresponding to the host
     * name has changed.
     *
     * @return true if an addr change was detected.
     * @throws IOException when the hostname cannot be resolved.
     */
    private synchronized boolean updateAddress() throws IOException {
      // Do a fresh lookup with the old host name.
      InetSocketAddress currentAddr = NetUtils.createSocketAddrForHost(
                               server.getHostName(), server.getPort());

      if (!server.equals(currentAddr)) {
        LOG.warn("Address change detected. Old: " + server.toString() +
                                 " New: " + currentAddr.toString());
        server = currentAddr;
        return true;
      }
      return false;
    }
    
    private synchronized void setupConnection() throws IOException {
      short ioFailures = 0;
      short timeoutFailures = 0;
      while (true) {
        try {
          this.socket = socketFactory.createSocket();
          this.socket.setTcpNoDelay(tcpNoDelay);
          
          /*
           * Bind the socket to the host specified in the principal name of the
           * client, to ensure Server matching address of the client connection
           * to host name in principal passed.
           */
          if (UserGroupInformation.isSecurityEnabled()) {
            KerberosInfo krbInfo = 
              remoteId.getProtocol().getAnnotation(KerberosInfo.class);
            if (krbInfo != null && krbInfo.clientPrincipal() != null) {
              String host = 
                SecurityUtil.getHostFromPrincipal(remoteId.getTicket().getUserName());
              
              // If host name is a valid local address then bind socket to it
              InetAddress localAddr = NetUtils.getLocalInetAddress(host);
              if (localAddr != null) {
                this.socket.bind(new InetSocketAddress(localAddr, 0));
              }
            }
          }
          
          // connection time out is 20s
          NetUtils.connect(this.socket, server, 20000);
          if (rpcTimeout > 0) {
            pingInterval = rpcTimeout;  // rpcTimeout overwrites pingInterval
          }
          this.socket.setSoTimeout(pingInterval);
          return;
        } catch (SocketTimeoutException toe) {
          /* Check for an address change and update the local reference.
           * Reset the failure counter if the address was changed
           */
          if (updateAddress()) {
            timeoutFailures = ioFailures = 0;
          }
          handleConnectionFailure(timeoutFailures++,
              maxRetriesOnSocketTimeouts, toe);
        } catch (IOException ie) {
          if (updateAddress()) {
            timeoutFailures = ioFailures = 0;
          }
          handleConnectionFailure(ioFailures++, maxRetries, ie);
        }
      }
    }

    /**
     * If multiple clients with the same principal try to connect to the same
     * server at the same time, the server assumes a replay attack is in
     * progress. This is a feature of kerberos. In order to work around this,
     * what is done is that the client backs off randomly and tries to initiate
     * the connection again. The other problem is to do with ticket expiry. To
     * handle that, a relogin is attempted.
     */
    private synchronized void handleSaslConnectionFailure(
        final int currRetries, final int maxRetries, final Exception ex,
        final Random rand, final UserGroupInformation ugi) throws IOException,
        InterruptedException {
      ugi.doAs(new PrivilegedExceptionAction<Object>() {
        public Object run() throws IOException, InterruptedException {
          final short MAX_BACKOFF = 5000;
          closeConnection();
          disposeSasl();
          if (shouldAuthenticateOverKrb()) {
            if (currRetries < maxRetries) {
              if(LOG.isDebugEnabled()) {
                LOG.debug("Exception encountered while connecting to "
                    + "the server : " + ex);
              }
              // try re-login
              if (UserGroupInformation.isLoginKeytabBased()) {
                UserGroupInformation.getLoginUser().reloginFromKeytab();
              } else {
                UserGroupInformation.getLoginUser().reloginFromTicketCache();
              }
              // have granularity of milliseconds
              //we are sleeping with the Connection lock held but since this
              //connection instance is being used for connecting to the server
              //in question, it is okay
              Thread.sleep((rand.nextInt(MAX_BACKOFF) + 1));
              return null;
            } else {
              String msg = "Couldn't setup connection for "
                  + UserGroupInformation.getLoginUser().getUserName() + " to "
                  + serverPrincipal;
              LOG.warn(msg);
              throw (IOException) new IOException(msg).initCause(ex);
            }
          } else {
            LOG.warn("Exception encountered while connecting to "
                + "the server : " + ex);
          }
          if (ex instanceof RemoteException)
            throw (RemoteException) ex;
          throw new IOException(ex);
        }
      });
    }

    
    /** Connect to the server and set up the I/O streams. It then sends
     * a header to the server and starts
     * the connection thread that waits for responses.
     */
    private synchronized void setupIOstreams() throws InterruptedException {
      if (socket != null || shouldCloseConnection.get()) {
        return;
      } 
      try {
        if (LOG.isDebugEnabled()) {
          LOG.debug("Connecting to "+server);
        }
        short numRetries = 0;
        final short MAX_RETRIES = 5;
        Random rand = null;
        while (true) {
          setupConnection();
          InputStream inStream = NetUtils.getInputStream(socket);
          OutputStream outStream = NetUtils.getOutputStream(socket);
          writeRpcHeader(outStream);
          if (useSasl) {
            final InputStream in2 = inStream;
            final OutputStream out2 = outStream;
            UserGroupInformation ticket = remoteId.getTicket();
            if (authMethod == AuthMethod.KERBEROS) {
              if (ticket.getRealUser() != null) {
                ticket = ticket.getRealUser();
              }
            }
            boolean continueSasl = false;
            try {
              continueSasl = ticket
                  .doAs(new PrivilegedExceptionAction<Boolean>() {
                    @Override
                    public Boolean run() throws IOException {
                      return setupSaslConnection(in2, out2);
                    }
                  });
            } catch (Exception ex) {
              if (rand == null) {
                rand = new Random();
              }
              handleSaslConnectionFailure(numRetries++, MAX_RETRIES, ex, rand,
                  ticket);
              continue;
            }
            if (continueSasl) {
              // Sasl connect is successful. Let's set up Sasl i/o streams.
              inStream = saslRpcClient.getInputStream(inStream);
              outStream = saslRpcClient.getOutputStream(outStream);
            } else {
              // fall back to simple auth because server told us so.
              authMethod = AuthMethod.SIMPLE;
              header = new ConnectionHeader(header.getProtocol(), header
                  .getUgi(), authMethod);
              useSasl = false;
            }
          }
        
          if (doPing) {
            this.in = new DataInputStream(new BufferedInputStream(
                new PingInputStream(inStream)));
          } else {
            this.in = new DataInputStream(new BufferedInputStream(inStream));
          }
          this.out = new DataOutputStream(new BufferedOutputStream(outStream));
          writeHeader();

          // update last activity time
          touch();

          // start the receiver thread after the socket connection has been set
          // up
          start();
          return;
        }
      } catch (Throwable t) {
        if (t instanceof IOException) {
          markClosed((IOException)t);
        } else {
          markClosed(new IOException("Couldn't set up IO streams", t));
        }
        close();
      }
    }
    
    private void closeConnection() {
      if (socket == null) {
        return;
      }
      // close the current connection
      try {
        socket.close();
      } catch (IOException e) {
        LOG.warn("Not able to close a socket", e);
      }
      // set socket to null so that the next call to setupIOstreams
      // can start the process of connect all over again.
      socket = null;
    }

    /* Handle connection failures
     *
     * If the current number of retries is equal to the max number of retries,
     * stop retrying and throw the exception; Otherwise backoff 1 second and
     * try connecting again.
     *
     * This Method is only called from inside setupIOstreams(), which is
     * synchronized. Hence the sleep is synchronized; the locks will be retained.
     *
     * @param curRetries current number of retries
     * @param maxRetries max number of retries allowed
     * @param ioe failure reason
     * @throws IOException if max number of retries is reached
     */
    private void handleConnectionFailure(
        int curRetries, int maxRetries, IOException ioe) throws IOException {

      closeConnection();

      // throw the exception if the maximum number of retries is reached
      if (curRetries >= maxRetries) {
        throw ioe;
      }

      // otherwise back off and retry
      try {
        Thread.sleep(1000);
      } catch (InterruptedException ignored) {}
      
      LOG.info("Retrying connect to server: " + server + 
          ". Already tried " + curRetries + " time(s).");
    }

    /* Write the RPC header */
    private void writeRpcHeader(OutputStream outStream) throws IOException {
      DataOutputStream out = new DataOutputStream(new BufferedOutputStream(outStream));
      // Write out the header, version and authentication method
      out.write(Server.HEADER.array());
      out.write(Server.CURRENT_VERSION);
      authMethod.write(out);
      out.flush();
    }
    
    /* Write the protocol header for each connection
     * Out is not synchronized because only the first thread does this.
     */
    private void writeHeader() throws IOException {
      // Write out the ConnectionHeader
      DataOutputBuffer buf = new DataOutputBuffer();
      header.write(buf);
      
      // Write out the payload length
      int bufLen = buf.getLength();
      out.writeInt(bufLen);
      out.write(buf.getData(), 0, bufLen);
    }
    
    /* wait till someone signals us to start reading RPC response or
     * it is idle too long, it is marked as to be closed, 
     * or the client is marked as not running.
     * 
     * Return true if it is time to read a response; false otherwise.
     */
    private synchronized boolean waitForWork() {
      if (calls.isEmpty() && !shouldCloseConnection.get()  && running.get())  {
        long timeout = maxIdleTime-
              (System.currentTimeMillis()-lastActivity.get());
        if (timeout>0) {
          try {
            wait(timeout);
          } catch (InterruptedException e) {}
        }
      }
      
      if (!calls.isEmpty() && !shouldCloseConnection.get() && running.get()) {
        return true;
      } else if (shouldCloseConnection.get()) {
        return false;
      } else if (calls.isEmpty()) { // idle connection closed or stopped
        markClosed(null);
        return false;
      } else { // get stopped but there are still pending requests 
        markClosed((IOException)new IOException().initCause(
            new InterruptedException()));
        return false;
      }
    }

    @SuppressWarnings("unused")
    public InetSocketAddress getRemoteAddress() {
      return server;
    }

    /* Send a ping to the server if the time elapsed 
     * since last I/O activity is equal to or greater than the ping interval
     */
    private synchronized void sendPing() throws IOException {
      long curTime = System.currentTimeMillis();
      if ( curTime - lastActivity.get() >= pingInterval) {
        lastActivity.set(curTime);
        synchronized (out) {
          out.writeInt(PING_CALL_ID);
          out.flush();
        }
      }
    }

    public void run() {
      if (LOG.isDebugEnabled())
        LOG.debug(getName() + ": starting, having connections " 
            + connections.size());

      try {
        while (waitForWork()) {//wait here for work - read or close connection
          receiveResponse();
        }
      } catch (Throwable t) {
        // This truly is unexpected, since we catch IOException in receiveResponse
        // -- this is only to be really sure that we don't leave a client hanging
        // forever.
        LOG.warn("Unexpected error reading responses on connection " + this, t);
        markClosed(new IOException("Error reading responses", t));
      }
      
      close();
      
      if (LOG.isDebugEnabled())
        LOG.debug(getName() + ": stopped, remaining connections "
            + connections.size());
    }

    /** Initiates a call by sending the parameter to the remote server.
     * Note: this is not called from the Connection thread, but by other
     * threads.
     */
    public void sendParam(Call call) {
      if (shouldCloseConnection.get()) {
        return;
      }

      DataOutputBuffer d=null;
      try {
        synchronized (this.out) {
          if (LOG.isDebugEnabled())
            LOG.debug(getName() + " sending #" + call.id);
          
          //for serializing the
          //data to be written
          d = new DataOutputBuffer();
          RpcPayloadHeader header = new RpcPayloadHeader(
              call.rpcKind, RpcPayloadOperation.RPC_FINAL_PAYLOAD, call.id);
          header.write(d);
          call.rpcRequest.write(d);
          byte[] data = d.getData();
          int dataLength = d.getLength();
          out.writeInt(dataLength);      //first put the data length
          out.write(data, 0, dataLength);//write the data
          out.flush();
        }
      } catch(IOException e) {
        markClosed(e);
      } finally {
        //the buffer is just an in-memory buffer, but it is still polite to
        // close early
        IOUtils.closeStream(d);
      }
    }  

    /* Receive a response.
     * Because only one receiver, so no synchronization on in.
     */
    private void receiveResponse() {
      if (shouldCloseConnection.get()) {
        return;
      }
      touch();
      
      try {
        int id = in.readInt();                    // try to read an id

        if (LOG.isDebugEnabled())
          LOG.debug(getName() + " got value #" + id);

        Call call = calls.get(id);

        int state = in.readInt();     // read call status
        if (state == Status.SUCCESS.state) {
          Writable value = ReflectionUtils.newInstance(valueClass, conf);
          value.readFields(in);                 // read value
          call.setRpcResponse(value);
          calls.remove(id);
        } else if (state == Status.ERROR.state) {
          call.setException(new RemoteException(WritableUtils.readString(in),
                                                WritableUtils.readString(in)));
          calls.remove(id);
        } else if (state == Status.FATAL.state) {
          // Close the connection
          markClosed(new RemoteException(WritableUtils.readString(in), 
                                         WritableUtils.readString(in)));
        }
      } catch (IOException e) {
        markClosed(e);
      }
    }
    
    private synchronized void markClosed(IOException e) {
      if (shouldCloseConnection.compareAndSet(false, true)) {
        closeException = e;
        notifyAll();
      }
    }
    
    /** Close the connection. */
    private synchronized void close() {
      if (!shouldCloseConnection.get()) {
        LOG.error("The connection is not in the closed state");
        return;
      }

      // release the resources
      // first thing to do;take the connection out of the connection list
      synchronized (connections) {
        if (connections.get(remoteId) == this) {
          connections.remove(remoteId);
        }
      }

      // close the streams and therefore the socket
      IOUtils.closeStream(out);
      IOUtils.closeStream(in);
      disposeSasl();

      // clean up all calls
      if (closeException == null) {
        if (!calls.isEmpty()) {
          LOG.warn(
              "A connection is closed for no cause and calls are not empty");

          // clean up calls anyway
          closeException = new IOException("Unexpected closed connection");
          cleanupCalls();
        }
      } else {
        // log the info
        if (LOG.isDebugEnabled()) {
          LOG.debug("closing ipc connection to " + server + ": " +
              closeException.getMessage(),closeException);
        }

        // cleanup calls
        cleanupCalls();
      }
      if (LOG.isDebugEnabled())
        LOG.debug(getName() + ": closed");
    }
    
    /* Cleanup all calls and mark them as done */
    private void cleanupCalls() {
      Iterator<Entry<Integer, Call>> itor = calls.entrySet().iterator() ;
      while (itor.hasNext()) {
        Call c = itor.next().getValue(); 
        c.setException(closeException); // local exception
        itor.remove();         
      }
    }
  }

  /** Call implementation used for parallel calls. */
  private class ParallelCall extends Call {
    private ParallelResults results;
    private int index;
    
    public ParallelCall(Writable param, ParallelResults results, int index) {
      super(RpcKind.RPC_WRITABLE, param);
      this.results = results;
      this.index = index;
    }

    /** Deliver result to result collector. */
    protected void callComplete() {
      results.callComplete(this);
    }
  }

  /** Result collector for parallel calls. */
  private static class ParallelResults {
    private Writable[] values;
    private int size;
    private int count;

    public ParallelResults(int size) {
      this.values = new Writable[size];
      this.size = size;
    }

    /** Collect a result. */
    public synchronized void callComplete(ParallelCall call) {
      values[call.index] = call.getRpcResult();       // store the value
      count++;                                    // count it
      if (count == size)                          // if all values are in
        notify();                                 // then notify waiting caller
    }
  }

  /** Construct an IPC client whose values are of the given {@link Writable}
   * class. */
  public Client(Class<? extends Writable> valueClass, Configuration conf, 
      SocketFactory factory) {
    this.valueClass = valueClass;
    this.conf = conf;
    this.socketFactory = factory;
  }

  /**
   * Construct an IPC client with the default SocketFactory
   * @param valueClass
   * @param conf
   */
  public Client(Class<? extends Writable> valueClass, Configuration conf) {
    this(valueClass, conf, NetUtils.getDefaultSocketFactory(conf));
  }
 
  /** Return the socket factory of this client
   *
   * @return this client's socket factory
   */
  SocketFactory getSocketFactory() {
    return socketFactory;
  }

  /** Stop all threads related to this client.  No further calls may be made
   * using this client. */
  public void stop() {
    if (LOG.isDebugEnabled()) {
      LOG.debug("Stopping client");
    }

    if (!running.compareAndSet(true, false)) {
      return;
    }
    
    // wake up all connections
    synchronized (connections) {
      for (Connection conn : connections.values()) {
        conn.interrupt();
      }
    }
    
    // wait until all connections are closed
    while (!connections.isEmpty()) {
      try {
        Thread.sleep(100);
      } catch (InterruptedException e) {
      }
    }
  }

  /**
   * Same as {@link #call(RpcPayloadHeader.RpcKind, Writable, ConnectionId)}
   *  for RPC_BUILTIN
   */
  public Writable call(Writable param, InetSocketAddress address)
  throws InterruptedException, IOException {
    return call(RpcKind.RPC_BUILTIN, param, address);
    
  }
  /** Make a call, passing <code>param</code>, to the IPC server running at
   * <code>address</code>, returning the value.  Throws exceptions if there are
   * network problems or if the remote code threw an exception.
   * @deprecated Use {@link #call(RpcPayloadHeader.RpcKind, Writable,
   *  ConnectionId)} instead 
   */
  @Deprecated
  public Writable call(RpcKind rpcKind, Writable param, InetSocketAddress address)
  throws InterruptedException, IOException {
      return call(rpcKind, param, address, null);
  }
  
  /** Make a call, passing <code>param</code>, to the IPC server running at
   * <code>address</code> with the <code>ticket</code> credentials, returning 
   * the value.  
   * Throws exceptions if there are network problems or if the remote code 
   * threw an exception.
   * @deprecated Use {@link #call(RpcPayloadHeader.RpcKind, Writable, 
   * ConnectionId)} instead 
   */
  @Deprecated
  public Writable call(RpcKind rpcKind, Writable param, InetSocketAddress addr, 
      UserGroupInformation ticket)  
      throws InterruptedException, IOException {
    ConnectionId remoteId = ConnectionId.getConnectionId(addr, null, ticket, 0,
        conf);
    return call(rpcKind, param, remoteId);
  }
  
  /** Make a call, passing <code>param</code>, to the IPC server running at
   * <code>address</code> which is servicing the <code>protocol</code> protocol, 
   * with the <code>ticket</code> credentials and <code>rpcTimeout</code> as 
   * timeout, returning the value.  
   * Throws exceptions if there are network problems or if the remote code 
   * threw an exception. 
   * @deprecated Use {@link #call(RpcPayloadHeader.RpcKind, Writable,
   *  ConnectionId)} instead 
   */
  @Deprecated
  public Writable call(RpcKind rpcKind, Writable param, InetSocketAddress addr, 
                       Class<?> protocol, UserGroupInformation ticket,
                       int rpcTimeout)  
                       throws InterruptedException, IOException {
    ConnectionId remoteId = ConnectionId.getConnectionId(addr, protocol,
        ticket, rpcTimeout, conf);
    return call(rpcKind, param, remoteId);
  }

  
  /**
   * Same as {@link #call(RpcPayloadHeader.RpcKind, Writable, InetSocketAddress, 
   * Class, UserGroupInformation, int, Configuration)}
   * except that rpcKind is writable.
   */
  public Writable call(Writable param, InetSocketAddress addr, 
      Class<?> protocol, UserGroupInformation ticket,
      int rpcTimeout, Configuration conf)  
      throws InterruptedException, IOException {
        ConnectionId remoteId = ConnectionId.getConnectionId(addr, protocol,
        ticket, rpcTimeout, conf);
    return call(RpcKind.RPC_BUILTIN, param, remoteId);
  }
  
  /**
   * Make a call, passing <code>param</code>, to the IPC server running at
   * <code>address</code> which is servicing the <code>protocol</code> protocol,
   * with the <code>ticket</code> credentials, <code>rpcTimeout</code> as
   * timeout and <code>conf</code> as conf for this connection, returning the
   * value. Throws exceptions if there are network problems or if the remote
   * code threw an exception.
   */
  public Writable call(RpcKind rpcKind, Writable param, InetSocketAddress addr, 
                       Class<?> protocol, UserGroupInformation ticket,
                       int rpcTimeout, Configuration conf)  
                       throws InterruptedException, IOException {
    ConnectionId remoteId = ConnectionId.getConnectionId(addr, protocol,
        ticket, rpcTimeout, conf);
    return call(rpcKind, param, remoteId);
  }
  
  /**
   * Same as {link {@link #call(RpcPayloadHeader.RpcKind, Writable, ConnectionId)}
   * except the rpcKind is RPC_BUILTIN
   */
  public Writable call(Writable param, ConnectionId remoteId)  
      throws InterruptedException, IOException {
     return call(RpcKind.RPC_BUILTIN, param, remoteId);
  }
  
  /** 
   * Make a call, passing <code>rpcRequest</code>, to the IPC server defined by
   * <code>remoteId</code>, returning the rpc respond.
   * 
   * @param rpcKind
   * @param rpcRequest -  contains serialized method and method parameters
   * @param remoteId - the target rpc server
   * @returns the rpc response
   * Throws exceptions if there are network problems or if the remote code 
   * threw an exception.
   */
  public Writable call(RpcKind rpcKind, Writable rpcRequest,
      ConnectionId remoteId) throws InterruptedException, IOException {
    Call call = new Call(rpcKind, rpcRequest);
    Connection connection = getConnection(remoteId, call);
    connection.sendParam(call);                 // send the parameter
    boolean interrupted = false;
    synchronized (call) {
      while (!call.done) {
        try {
          call.wait();                           // wait for the result
        } catch (InterruptedException ie) {
          // save the fact that we were interrupted
          interrupted = true;
        }
      }

      if (interrupted) {
        // set the interrupt flag now that we are done waiting
        Thread.currentThread().interrupt();
      }

      if (call.error != null) {
        if (call.error instanceof RemoteException) {
          call.error.fillInStackTrace();
          throw call.error;
        } else { // local exception
          InetSocketAddress address = remoteId.getAddress();
          throw NetUtils.wrapException(address.getHostName(),
                  address.getPort(),
                  NetUtils.getHostname(),
                  0,
                  call.error);
        }
      } else {
        return call.rpcResponse;
      }
    }
  }

  /**
   * @deprecated Use {@link #call(Writable[], InetSocketAddress[], 
   * Class, UserGroupInformation, Configuration)} instead 
   */
  @Deprecated
  public Writable[] call(Writable[] params, InetSocketAddress[] addresses)
    throws IOException, InterruptedException {
    return call(params, addresses, null, null, conf);
  }
  
  /**  
   * @deprecated Use {@link #call(Writable[], InetSocketAddress[], 
   * Class, UserGroupInformation, Configuration)} instead 
   */
  @Deprecated
  public Writable[] call(Writable[] params, InetSocketAddress[] addresses, 
                         Class<?> protocol, UserGroupInformation ticket)
    throws IOException, InterruptedException {
    return call(params, addresses, protocol, ticket, conf);
  }
  

  /** Makes a set of calls in parallel.  Each parameter is sent to the
   * corresponding address.  When all values are available, or have timed out
   * or errored, the collected results are returned in an array.  The array
   * contains nulls for calls that timed out or errored.  */
  public Writable[] call(Writable[] params, InetSocketAddress[] addresses,
      Class<?> protocol, UserGroupInformation ticket, Configuration conf)
      throws IOException, InterruptedException {
    if (addresses.length == 0) return new Writable[0];

    ParallelResults results = new ParallelResults(params.length);
    synchronized (results) {
      for (int i = 0; i < params.length; i++) {
        ParallelCall call = new ParallelCall(params[i], results, i);
        try {
          ConnectionId remoteId = ConnectionId.getConnectionId(addresses[i],
              protocol, ticket, 0, conf);
          Connection connection = getConnection(remoteId, call);
          connection.sendParam(call);             // send each parameter
        } catch (IOException e) {
          // log errors
          LOG.info("Calling "+addresses[i]+" caught: " + 
                   e.getMessage(),e);
          results.size--;                         //  wait for one fewer result
        }
      }
      while (results.count != results.size) {
        try {
          results.wait();                    // wait for all results
        } catch (InterruptedException e) {}
      }

      return results.values;
    }
  }

  // for unit testing only
  @InterfaceAudience.Private
  @InterfaceStability.Unstable
  Set<ConnectionId> getConnectionIds() {
    synchronized (connections) {
      return connections.keySet();
    }
  }
  
  /** Get a connection from the pool, or create a new one and add it to the
   * pool.  Connections to a given ConnectionId are reused. */
  private Connection getConnection(ConnectionId remoteId,
                                   Call call)
                                   throws IOException, InterruptedException {
    if (!running.get()) {
      // the client is stopped
      throw new IOException("The client is stopped");
    }
    Connection connection;
    /* we could avoid this allocation for each RPC by having a  
     * connectionsId object and with set() method. We need to manage the
     * refs for keys in HashMap properly. For now its ok.
     */
    do {
      synchronized (connections) {
        connection = connections.get(remoteId);
        if (connection == null) {
          connection = new Connection(remoteId);
          connections.put(remoteId, connection);
        }
      }
    } while (!connection.addCall(call));
    
    //we don't invoke the method below inside "synchronized (connections)"
    //block above. The reason for that is if the server happens to be slow,
    //it will take longer to establish a connection and that will slow the
    //entire system down.
    connection.setupIOstreams();
    return connection;
  }
  
  /**
   * This class holds the address and the user ticket. The client connections
   * to servers are uniquely identified by <remoteAddress, protocol, ticket>
   */
  @InterfaceAudience.LimitedPrivate({"HDFS", "MapReduce"})
  @InterfaceStability.Evolving
  public static class ConnectionId {
    InetSocketAddress address;
    UserGroupInformation ticket;
    Class<?> protocol;
    private static final int PRIME = 16777619;
    private int rpcTimeout;
    private String serverPrincipal;
    private int maxIdleTime; //connections will be culled if it was idle for 
    //maxIdleTime msecs
    private int maxRetries; //the max. no. of retries for socket connections
    // the max. no. of retries for socket connections on time out exceptions
    private int maxRetriesOnSocketTimeouts;
    private boolean tcpNoDelay; // if T then disable Nagle's Algorithm
    private boolean doPing; //do we need to send ping message
    private int pingInterval; // how often sends ping to the server in msecs
    
    ConnectionId(InetSocketAddress address, Class<?> protocol, 
                 UserGroupInformation ticket, int rpcTimeout,
                 String serverPrincipal, int maxIdleTime, 
                 int maxRetries, int maxRetriesOnSocketTimeouts,
                 boolean tcpNoDelay, boolean doPing, int pingInterval) {
      this.protocol = protocol;
      this.address = address;
      this.ticket = ticket;
      this.rpcTimeout = rpcTimeout;
      this.serverPrincipal = serverPrincipal;
      this.maxIdleTime = maxIdleTime;
      this.maxRetries = maxRetries;
      this.maxRetriesOnSocketTimeouts = maxRetriesOnSocketTimeouts;
      this.tcpNoDelay = tcpNoDelay;
      this.doPing = doPing;
      this.pingInterval = pingInterval;
    }
    
    InetSocketAddress getAddress() {
      return address;
    }
    
    Class<?> getProtocol() {
      return protocol;
    }
    
    UserGroupInformation getTicket() {
      return ticket;
    }
    
    private int getRpcTimeout() {
      return rpcTimeout;
    }
    
    String getServerPrincipal() {
      return serverPrincipal;
    }
    
    int getMaxIdleTime() {
      return maxIdleTime;
    }
    
    int getMaxRetries() {
      return maxRetries;
    }
    
    /** max connection retries on socket time outs */
    public int getMaxRetriesOnSocketTimeouts() {
      return maxRetriesOnSocketTimeouts;
    }
    
    boolean getTcpNoDelay() {
      return tcpNoDelay;
    }
    
    boolean getDoPing() {
      return doPing;
    }
    
    int getPingInterval() {
      return pingInterval;
    }
    
    /**
     * Returns a ConnectionId object. 
     * @param addr Remote address for the connection.
     * @param protocol Protocol for RPC.
     * @param ticket UGI
     * @param rpcTimeout timeout
     * @param conf Configuration object
     * @return A ConnectionId instance
     * @throws IOException
     */
    public static ConnectionId getConnectionId(InetSocketAddress addr,
        Class<?> protocol, UserGroupInformation ticket, int rpcTimeout,
        Configuration conf) throws IOException {
      String remotePrincipal = getRemotePrincipal(conf, addr, protocol);
      boolean doPing =
        conf.getBoolean(CommonConfigurationKeys.IPC_CLIENT_PING_KEY, true);
      return new ConnectionId(addr, protocol, ticket,
          rpcTimeout, remotePrincipal,
<<<<<<< HEAD
          conf.getInt("ipc.client.connection.maxidletime", 10000), // 10s
          conf.getInt("ipc.client.connect.max.retries", 10),
          conf.getInt(
            CommonConfigurationKeysPublic.IPC_CLIENT_CONNECT_MAX_RETRIES_ON_SOCKET_TIMEOUTS_KEY,
            CommonConfigurationKeysPublic.IPC_CLIENT_CONNECT_MAX_RETRIES_ON_SOCKET_TIMEOUTS_DEFAULT),
          conf.getBoolean("ipc.client.tcpnodelay", false),
=======
          conf.getInt(CommonConfigurationKeysPublic.IPC_CLIENT_CONNECTION_MAXIDLETIME_KEY,
              CommonConfigurationKeysPublic.IPC_CLIENT_CONNECTION_MAXIDLETIME_DEFAULT),
          conf.getInt(CommonConfigurationKeysPublic.IPC_CLIENT_CONNECT_MAX_RETRIES_KEY,
              CommonConfigurationKeysPublic.IPC_CLIENT_CONNECT_MAX_RETRIES_DEFAULT),
          conf.getBoolean(CommonConfigurationKeysPublic.IPC_CLIENT_TCPNODELAY_KEY,
              CommonConfigurationKeysPublic.IPC_CLIENT_TCPNODELAY_DEFAULT),
>>>>>>> 472e9718
          doPing, 
          (doPing ? Client.getPingInterval(conf) : 0));
    }
    
    private static String getRemotePrincipal(Configuration conf,
        InetSocketAddress address, Class<?> protocol) throws IOException {
      if (!UserGroupInformation.isSecurityEnabled() || protocol == null) {
        return null;
      }
      KerberosInfo krbInfo = SecurityUtil.getKerberosInfo(protocol, conf);
      if (krbInfo != null) {
        String serverKey = krbInfo.serverPrincipal();
        if (serverKey == null) {
          throw new IOException(
              "Can't obtain server Kerberos config key from protocol="
                  + protocol.getCanonicalName());
        }
        return SecurityUtil.getServerPrincipal(conf.get(serverKey), address
            .getAddress());
      }
      return null;
    }
    
    static boolean isEqual(Object a, Object b) {
      return a == null ? b == null : a.equals(b);
    }

    @Override
    public boolean equals(Object obj) {
      if (obj == this) {
        return true;
      }
      if (obj instanceof ConnectionId) {
        ConnectionId that = (ConnectionId) obj;
        return isEqual(this.address, that.address)
            && this.doPing == that.doPing
            && this.maxIdleTime == that.maxIdleTime
            && this.maxRetries == that.maxRetries
            && this.pingInterval == that.pingInterval
            && isEqual(this.protocol, that.protocol)
            && this.rpcTimeout == that.rpcTimeout
            && isEqual(this.serverPrincipal, that.serverPrincipal)
            && this.tcpNoDelay == that.tcpNoDelay
            && isEqual(this.ticket, that.ticket);
      }
      return false;
    }
    
    @Override
    public int hashCode() {
      int result = 1;
      result = PRIME * result + ((address == null) ? 0 : address.hashCode());
      result = PRIME * result + (doPing ? 1231 : 1237);
      result = PRIME * result + maxIdleTime;
      result = PRIME * result + maxRetries;
      result = PRIME * result + pingInterval;
      result = PRIME * result + ((protocol == null) ? 0 : protocol.hashCode());
      result = PRIME * result + rpcTimeout;
      result = PRIME * result
          + ((serverPrincipal == null) ? 0 : serverPrincipal.hashCode());
      result = PRIME * result + (tcpNoDelay ? 1231 : 1237);
      result = PRIME * result + ((ticket == null) ? 0 : ticket.hashCode());
      return result;
    }
  }  
}<|MERGE_RESOLUTION|>--- conflicted
+++ resolved
@@ -48,10 +48,7 @@
 import org.apache.hadoop.classification.InterfaceAudience;
 import org.apache.hadoop.classification.InterfaceStability;
 import org.apache.hadoop.conf.Configuration;
-<<<<<<< HEAD
-=======
 import org.apache.hadoop.fs.CommonConfigurationKeys;
->>>>>>> 472e9718
 import org.apache.hadoop.fs.CommonConfigurationKeysPublic;
 import org.apache.hadoop.ipc.RpcPayloadHeader.*;
 import org.apache.hadoop.io.IOUtils;
@@ -1354,21 +1351,15 @@
         conf.getBoolean(CommonConfigurationKeys.IPC_CLIENT_PING_KEY, true);
       return new ConnectionId(addr, protocol, ticket,
           rpcTimeout, remotePrincipal,
-<<<<<<< HEAD
-          conf.getInt("ipc.client.connection.maxidletime", 10000), // 10s
-          conf.getInt("ipc.client.connect.max.retries", 10),
           conf.getInt(
             CommonConfigurationKeysPublic.IPC_CLIENT_CONNECT_MAX_RETRIES_ON_SOCKET_TIMEOUTS_KEY,
             CommonConfigurationKeysPublic.IPC_CLIENT_CONNECT_MAX_RETRIES_ON_SOCKET_TIMEOUTS_DEFAULT),
-          conf.getBoolean("ipc.client.tcpnodelay", false),
-=======
           conf.getInt(CommonConfigurationKeysPublic.IPC_CLIENT_CONNECTION_MAXIDLETIME_KEY,
               CommonConfigurationKeysPublic.IPC_CLIENT_CONNECTION_MAXIDLETIME_DEFAULT),
           conf.getInt(CommonConfigurationKeysPublic.IPC_CLIENT_CONNECT_MAX_RETRIES_KEY,
               CommonConfigurationKeysPublic.IPC_CLIENT_CONNECT_MAX_RETRIES_DEFAULT),
           conf.getBoolean(CommonConfigurationKeysPublic.IPC_CLIENT_TCPNODELAY_KEY,
               CommonConfigurationKeysPublic.IPC_CLIENT_TCPNODELAY_DEFAULT),
->>>>>>> 472e9718
           doPing, 
           (doPing ? Client.getPingInterval(conf) : 0));
     }
