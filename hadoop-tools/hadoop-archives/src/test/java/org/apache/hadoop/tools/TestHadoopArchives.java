--- conflicted
+++ resolved
@@ -18,14 +18,8 @@
 
 package org.apache.hadoop.tools;
 
-import static org.junit.Assert.assertTrue;
-
 import java.io.ByteArrayOutputStream;
-<<<<<<< HEAD
-import java.io.DataOutputStream;
-=======
 import java.io.FilterInputStream;
->>>>>>> 6266273c
 import java.io.IOException;
 import java.io.PrintStream;
 import java.net.URI;
@@ -45,8 +39,6 @@
 import org.apache.hadoop.fs.HarFileSystem;
 import org.apache.hadoop.fs.LocalFileSystem;
 import org.apache.hadoop.fs.Path;
-import org.apache.hadoop.hdfs.DistributedFileSystem;
-import org.apache.hadoop.hdfs.HdfsConfiguration;
 import org.apache.hadoop.hdfs.MiniDFSCluster;
 import org.apache.hadoop.io.IOUtils;
 import org.apache.hadoop.util.JarFinder;
@@ -147,14 +139,7 @@
       dfscluster.shutdown();
     }
   }
-  static Path writeFile(FileSystem fs, Path f) throws IOException {
-    DataOutputStream out = fs.create(f);
-    out.writeBytes("dhruba: " + f);
-    out.close();
-    assertTrue(fs.exists(f));
-    return f;
-  }
-  
+
   @Test
   public void testRelativePath() throws Exception {
     final Path sub1 = new Path(inputPath, "dir1");
@@ -239,74 +224,6 @@
     return paths;
   }
   
-<<<<<<< HEAD
-  // Make sure har file system works with wildcards
-  @Test
-  public void testHar() throws IOException {
-    Configuration conf = new HdfsConfiguration();
-    MiniDFSCluster cluster = new MiniDFSCluster.Builder(conf).numDataNodes(2)
-        .build();
-    FileSystem fs = cluster.getFileSystem();
-    assertTrue("Not a HDFS: " + fs.getUri(),
-        fs instanceof DistributedFileSystem);
-    final DistributedFileSystem dfs = (DistributedFileSystem) fs;
-    PrintStream psBackup = System.out;
-    ByteArrayOutputStream out = new ByteArrayOutputStream();
-    PrintStream psOut = new PrintStream(out);
-    System.setOut(psOut);
-    HadoopArchives archiveShell = new HadoopArchives(conf);
-    archiveShell.setConf(conf);
-
-    FsShell fsShell = new FsShell();
-    fsShell.setConf(conf);
-
-    try {
-      Path myPath = new Path("/test/dir");
-      assertTrue(fs.mkdirs(myPath));
-      assertTrue(fs.exists(myPath));
-      myPath = new Path("/test/dir/dir2");
-      assertTrue(fs.mkdirs(myPath));
-      assertTrue(fs.exists(myPath));
-      Path myFile = new Path("/test/dir/dir2/file");
-      writeFile(fs, myFile);
-      assertTrue(fs.exists(myFile));
-
-      String[] args = new String[5];
-      args[0] = "-archiveName";
-      args[1] = "foo.har";
-      args[2] = "-p";
-      args[3] = "/test/dir";
-      args[4] = "/test";
-      int val = -1;
-      try {
-        val = archiveShell.run(args);
-      } catch (Exception e) {
-        System.err.println("Exception raised from HadoopArchives.run "
-            + e.getLocalizedMessage());
-      }
-      assertTrue(val == 0);
-
-      args = new String[2];
-      args[0] = "-ls";
-      args[1] = "har:///test/foo.har/d*";
-      val = -1;
-      try {
-        val = fsShell.run(args);
-      } catch (Exception e) {
-        System.err.println("Exception raised from HadoopArchives.run "
-            + e.getLocalizedMessage());
-      }
-
-      String returnString = out.toString();
-      out.reset();
-      assertTrue(returnString.contains("har:///test/foo.har/dir2/file"));
-    } finally {
-      IOUtils.cleanup(null, dfs);
-      System.setOut(psBackup);
-      cluster.shutdown();
-    }
-  }
-=======
   @Test
   public void testReadFileContent() throws Exception {
     fileList.add(createFile(inputPath, fs, "c c"));
@@ -744,5 +661,4 @@
     }
   }
   
->>>>>>> 6266273c
 }